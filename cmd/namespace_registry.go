--- conflicted
+++ resolved
@@ -68,11 +68,7 @@
 	return respData
 }
 
-<<<<<<< HEAD
-func namespace_register_with_identity(publicKeyPath string, privateKeyPath string, namespaceRegistryEndpoint string, prefix string) error {
-=======
-func namespace_register_with_identity(privateKeyPath string, namespaceRegistryEndpoint string, prefix string) (error) {
->>>>>>> 0ce904e8
+func namespace_register_with_identity(privateKeyPath string, namespaceRegistryEndpoint string, prefix string) error {
 	data := map[string]interface{}{
 		"identity_required": "true",
 	}
@@ -112,13 +108,8 @@
 	return namespace_register(privateKeyPath, namespaceRegistryEndpoint, access_token, prefix)
 }
 
-<<<<<<< HEAD
-func namespace_register(publicKeyPath string, privateKeyPath string, namespaceRegistryEndpoint string, access_token string, prefix string) error {
-	publicKey, err := config.LoadPublicKey(publicKeyPath, privateKeyPath)
-=======
-func namespace_register(privateKeyPath string, namespaceRegistryEndpoint string, access_token string, prefix string) (error) {
+func namespace_register(privateKeyPath string, namespaceRegistryEndpoint string, access_token string, prefix string) error {
 	publicKey, err := config.LoadPublicKey("", privateKeyPath)
->>>>>>> 0ce904e8
 	if err != nil {
 		return fmt.Errorf("Failed to retrieve public key: %v\n", err)
 	}
