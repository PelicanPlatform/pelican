--- conflicted
+++ resolved
@@ -9,15 +9,10 @@
 	"encoding/base64"
 	"encoding/json"
 	"fmt"
-	"math/big"
 	"net/http"
 	"os"
 	"os/exec"
 	"os/signal"
-<<<<<<< HEAD
-=======
-	"net/http"
->>>>>>> 09a672f8
 	"path"
 	"path/filepath"
 	"strings"
@@ -26,13 +21,6 @@
 	"time"
 
 	"github.com/gin-gonic/gin"
-<<<<<<< HEAD
-	"github.com/lestrrat-go/jwx/jwk"
-=======
-	log "github.com/sirupsen/logrus"
-	"github.com/spf13/cobra"
-	"github.com/spf13/viper"
->>>>>>> 09a672f8
 	"github.com/pelicanplatform/pelican"
 	"github.com/pelicanplatform/pelican/config"
 	"github.com/pelicanplatform/pelican/origin_ui"
@@ -163,186 +151,6 @@
 	}
 }
 
-<<<<<<< HEAD
-func generateCert() error {
-	gid, err := config.GetDaemonGID()
-	if err != nil {
-		return err
-	}
-	groupname, err := config.GetDaemonGroup()
-	if err != nil {
-		return err
-	}
-
-	tlsCert := viper.GetString("TLSCertificate")
-	if file, err := os.Open(tlsCert); err == nil {
-		file.Close()
-		return nil
-	} else if !errors.Is(err, os.ErrNotExist) {
-		return err
-	}
-	certDir := path.Dir(tlsCert)
-	if err := os.MkdirAll(certDir, 0755); err != nil {
-		return err
-	}
-
-	tlsKey := viper.GetString("TLSKey")
-	rest, err := os.ReadFile(tlsKey)
-	if err != nil {
-		return nil
-	}
-
-	var privateKey *ecdsa.PrivateKey
-	var block *pem.Block
-	for {
-		block, rest = pem.Decode(rest)
-		if block == nil {
-			break
-		} else if block.Type == "PRIVATE KEY" {
-			genericPrivateKey, err := x509.ParsePKCS8PrivateKey(block.Bytes)
-			if err != nil {
-				return err
-			}
-			switch key := genericPrivateKey.(type) {
-			case *ecdsa.PrivateKey:
-				privateKey = key
-			default:
-				return fmt.Errorf("Unsupported private key type: %T", key)
-			}
-			break
-		}
-	}
-	if privateKey == nil {
-		return fmt.Errorf("Private key file, %v, contains no private key", tlsKey)
-	}
-	serialNumberLimit := new(big.Int).Lsh(big.NewInt(1), 128)
-	serialNumber, err := rand.Int(rand.Reader, serialNumberLimit)
-	if err != nil {
-		return err
-	}
-	hostname, err := os.Hostname()
-	if err != nil {
-		return err
-	}
-	notBefore := time.Now()
-	template := x509.Certificate{
-		SerialNumber: serialNumber,
-		Subject: pkix.Name{
-			Organization: []string{"Pelican"},
-			CommonName:   hostname,
-		},
-		NotBefore:             notBefore,
-		NotAfter:              notBefore.Add(365 * 24 * time.Hour),
-		KeyUsage:              x509.KeyUsageDigitalSignature,
-		ExtKeyUsage:           []x509.ExtKeyUsage{x509.ExtKeyUsageServerAuth, x509.ExtKeyUsageClientAuth},
-		BasicConstraintsValid: true,
-	}
-	template.DNSNames = []string{hostname}
-	derBytes, err := x509.CreateCertificate(rand.Reader, &template, &template, &(privateKey.PublicKey),
-		privateKey)
-	if err != nil {
-		return err
-	}
-	file, err := os.OpenFile(tlsCert, os.O_WRONLY|os.O_CREATE|os.O_EXCL, 0640)
-	if err != nil {
-		return err
-	}
-	defer file.Close()
-	if err = os.Chown(tlsCert, -1, gid); err != nil {
-		return errors.Wrapf(err, "Failed to chown generated certificate %v to daemon group %v",
-			tlsCert, groupname)
-	}
-
-	if err = pem.Encode(file, &pem.Block{Type: "CERTIFICATE", Bytes: derBytes}); err != nil {
-		return err
-	}
-
-	return nil
-}
-
-func generatePrivateKey(keyLocation string) error {
-	gid, err := config.GetDaemonGID()
-	if err != nil {
-		return err
-	}
-	groupname, err := config.GetDaemonGroup()
-	if err != nil {
-		return err
-	}
-
-	if file, err := os.Open(keyLocation); err == nil {
-		file.Close()
-		return nil
-	} else if !errors.Is(err, os.ErrNotExist) {
-		return err
-	}
-	keyDir := path.Dir(keyLocation)
-	if err := os.MkdirAll(keyDir, 0750); err != nil {
-		return err
-	}
-	// In this case, the private key file doesn't exist.
-	file, err := os.OpenFile(keyLocation, os.O_WRONLY|os.O_CREATE|os.O_EXCL, 0640)
-	if err != nil {
-		return err
-	}
-	defer file.Close()
-	priv, err := ecdsa.GenerateKey(elliptic.P521(), rand.Reader)
-	if err != nil {
-		return err
-	}
-	if err = os.Chown(keyLocation, -1, gid); err != nil {
-		return errors.Wrapf(err, "Failed to chown generated key %v to daemon group %v",
-			keyLocation, groupname)
-	}
-
-	bytes, err := x509.MarshalPKCS8PrivateKey(priv)
-	if err != nil {
-		return err
-	}
-	priv_block := pem.Block{Type: "PRIVATE KEY", Bytes: bytes}
-	if err = pem.Encode(file, &priv_block); err != nil {
-		return err
-	}
-	return nil
-}
-
-func generateIssuerJWKS() (*jwk.Set, error) {
-	existingJWKS := viper.GetString("IssuerJWKS")
-	jwks := jwk.NewSet()
-	if existingJWKS != "" {
-		var err error
-		jwks, err = jwk.ReadFile(existingJWKS)
-		if err != nil {
-			return nil, errors.Wrap(err, "Failed to read issuer JWKS file")
-		}
-	}
-	issuerKeyFile := viper.GetString("IssuerKey")
-	if err := generatePrivateKey(issuerKeyFile); err != nil {
-		return nil, err
-	}
-	contents, err := os.ReadFile(issuerKeyFile)
-	if err != nil {
-		return nil, errors.Wrap(err, "Failed to read issuer key file")
-	}
-	key, err := jwk.ParseKey(contents, jwk.WithPEM(true))
-	if err != nil {
-		return nil, errors.Wrapf(err, "Failed to parse issuer key file %v", issuerKeyFile)
-	}
-	pkey, err := jwk.PublicKeyOf(key)
-	if err != nil {
-		return nil, errors.Wrapf(err, "Failed to generate public key from file %v", issuerKeyFile)
-	}
-	err = jwk.AssignKeyID(pkey)
-	if err != nil {
-		return nil, err
-	}
-	jwks.Add(pkey)
-	return &jwks, nil
-
-}
-
-=======
->>>>>>> 09a672f8
 func checkXrootdEnv() error {
 	uid, err := config.GetDaemonUID()
 	if err != nil {
