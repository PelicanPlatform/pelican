--- conflicted
+++ resolved
@@ -774,11 +774,7 @@
 		results := make(chan *classads.ClassAd, 5)
 		err = runPluginWorker(fed.Ctx, false, workChan, results)
 		assert.Error(t, err)
-<<<<<<< HEAD
-		assert.Contains(t, err.Error(), "failed to read remote collection: PROPFIND /test/SomeDirectoryThatDoesNotExist:)/: 404")
-=======
 		assert.Contains(t, err.Error(), "Failed to create new transfer job: no collections URL found in director response")
->>>>>>> b2108b0a
 	})
 }
 
