#
# Copyright (C) 2023, Pelican Project, Morgridge Institute for Research
#
# Licensed under the Apache License, Version 2.0 (the "License"); you
# may not use this file except in compliance with the License.  You may
# obtain a copy of the License at
#
#    http://www.apache.org/licenses/LICENSE-2.0
#
# Unless required by applicable law or agreed to in writing, software
# distributed under the License is distributed on an "AS IS" BASIS,
# WITHOUT WARRANTIES OR CONDITIONS OF ANY KIND, either express or implied.
# See the License for the specific language governing permissions and
# limitations under the License.
#

# This file contains structured documentation about the Pelican parameters.
# While it is somewhat human-readable, it is meant to help with the documentation
# generation.

############################
#     Top-Level Configs    #
############################
---
name: ConfigBase
description: >-
  The directory containing the Pelican configurations and data when the utility
  is run as non-root.  Automatically configured; cannot be overridden.
default: "~/.config/pelican"
components: ["*"]
type: filename
---
name: Debug
description: >-
  A bool indicating whether Pelican should emit debug messages in its log.
type: bool
default: false
components: ["*"]
---
name: TLSSkipVerify
description: >-
  When set to true, Pelican will skip TLS verification.  This allows a "man in the middle" attack on the connection but can simplify testing.  Intended for developers.
type: bool
default: false
components: ["origin", "nsregistry", "director"]
---
name: IssuerKey
description: >-
  A filepath to the file containing a PEM-encoded ecdsa private key which later will be parsed
  into a JWK and serves as the private key to sign various JWTs issued by this server

  A public JWK will be derived from this private key and used as the key for token verification
type: filename
root_default: /etc/pelican/issuer.jwk
default: $ConfigBase/issuer.jwk
components: ["client", "nsregistry", "director"]
---
name: Transport.DialerTimeout
description: >-
  Maximum time allowed for establishing a connection to target host.
type: duration
default: 10s
components: ["client", "nsregistry", "origin"]
---
name: Transport.DialerKeepAlive
description: >-
  Maximum time a TCP connection should be kept alive without any activity.
type: duration
default: 30s
components: ["client", "nsregistry", "origin"]
---
name: Transport.MaxIdleConns
description: >-
  Maximum number of idle connections that the HTTP client should maintain in its connection pool.
type: int
default: 30
components: ["client", "nsregistry", "origin"]
---
name: Transport.IdleConnTimeout
description: >-
  Maximum duration an idle connection should remain open in the connection pool.
type: duration
default: 90s
components: ["client", "nsregistry", "origin"]
---
name: Transport.TLSHandshakeTimeout
description: >-
  Maximum time allowed for the TLS handshake to complete when making an HTTPS connection
type: duration
default: 15s
components: ["client", "nsregistry", "origin"]
---
name: Transport.ExpectContinueTimeout
description: >-
  Timeout to control how long the client should wait for the "Expect: 100-continue" response from the server before sending the request
  body.
type: duration
default: 1s
components: ["client", "nsregistry", "origin"]
---
name: Transport.ResponseHeaderTimeout
description: >-
  Maximum time the client should wait for the response headers to be received from the server
type: duration
default: 10s
components: ["client", "nsregistry", "origin"]
---
name: GeoIPOverrides
description: >-
  A list of IP addresses whose GeoIP resolution should be overridden with the supplied Lat/Long coordinates (in decimal form). This affects
  both server ads (for determining the location of origins and caches) and incoming client requests (for determing where a client request is
  coming from).

  Configuration takes an IP address (both regular and CIDR) and a Coordinate made up of a lat/long pair in decimal format. For example:
  ```
  GeoIPOverrides:
    - IP: "123.234.123.234"
      Coordinate:
        Lat: 43.073904
        Long: -89.384859
    - IP: "ABCD::1234/112"
      Coordinate:
        Lat: 39.8281
        Long: -98.5795
  ```

  will result in the IP address "123.234.123.234" being mapped to Madison, WI, and IP addresses in the range ABCD::0000-FFFF will be mapped
  to a field in Kansas.
type: object
default: none
components: ["director"]
---
############################
#     Log-Level Configs    #
############################
name: Logging.Level
description: >-
  A string defining the log level of the client. Options include (going from most info to least): Trace, Debug, Info, Warn, Error, Fatal, Panic.
type: string
default: Error
components: ["*"]
---
name: Logging.LogLocation
description: >-
  A filename defining a file to write log outputs to, if the user desires.
type: filename
default: none
components: ["*"]
---
name: Logging.DisableProgressBars
description: >-
  A bool defining if progress bars should be enabled or not.
type: bool
default: false
components: ["Client"]
---
############################
# Federation-Level Configs #
############################
name: Federation.DiscoveryUrl
description: >-
  A URL pointing to the federation's metadata discovery host.
type: url
default: none
components: ["*"]
---
name: Federation.DirectorUrl
description: >-
  A URL indicating where a director service is hosted.
type: url
osdf_default: Default is determined dynamically through metadata at <Federation.DiscoveryUrl>/.well-known/pelican-configuration
default: none
components: ["client", "origin", "cache"]
---
name: Federation.NamespaceUrl
description: >-
  [Deprecated] `Federation.NamespaceUrl` is deprecated and will be removed in the future release. Please migrate to use
  `Federation.RegistryUrl` instead.

  A URL indicating where the namespace registry service is hosted.
type: url
osdf_default: Default is determined dynamically through metadata at <Federation.DiscoveryUrl>/.well-known/pelican-configuration
default: none
components: ["client", "director", "origin", "cache"]
---
name: Federation.RegistryUrl
description: >-
  A URL indicating where the namespace registry service is hosted.
type: url
osdf_default: Default is determined dynamically through metadata at <federation URL>/.well-known/pelican-configuration
default: none
components: ["client", "director", "origin", "cache"]
---
name: Federation.JwkUrl
description: >-
  A URL indicating where the JWKS for the Federation is hosted.
type: url
osdf_default: Default is determined dynamically through metadata at <Federation.DiscoveryUrl>/.well-known/pelican-configuration
default: none
components: ["*"]
---
name: Federation.TopologyNamespaceUrl
description: >-
  A URL containing namespace information for origins and caches configured via the OSG Topology application (a legacy integration). The URL
  should point to the hosted namespace.json.
type: url
osdf_default: https://topology.opensciencegrid.org/osdf/namespaces
default: none
components: ["director", "nsregistry"]
---
name: Federation.TopologyReloadInterval
description: >-
  The frequency, in minutes, that topology should be reloaded.
type: duration
osdf_default: 10m
default: none
components: ["director", "nsregistry"]
---
############################
#   Client-Level Configs   #
############################
name: Client.StoppedTransferTimeout
description: >-
  A timeout indicating when a "stopped transfer" event should be triggered.
type: int
default: 100
components: ["client"]
---
name: Client.SlowTransferRampupTime
description: >-
  A duration indicating the rampup period for a slow transfer.
type: int
default: 30
components: ["client"]
---
name: Client.SlowTransferWindow
description: >-
  A duration indicating the sliding window over which to consider transfer speeds for slow transfers.
type: int
default: 30
components: ["client"]
---
name: Client.DisableHttpProxy
description: >-
  A bool indicating whether the client's HTTP proxy should be disabled.
type: bool
default: false
components: ["client"]
---
name: DisableHttpProxy
description: >-
  A legacy configuration for disabling the client's HTTP proxy. See Client.DisableHttpProxy for new config.
type: bool
default: false
components: ["client"]
---
name: Client.DisableProxyFallback
description: >-
  A bool indicating whether the a proxy fallback should be used by the client.
type: bool
default: false
components: ["client"]
---
name: DisableProxyFallback
description: >-
  A legacy configuration for disabling the client's proxy fallback. See Client.DisableProxyFallback for new config.
type: bool
default: false
components: ["client"]
---
name: Client.MinimumDownloadSpeed
description: >-
  The minimum speed allowed for a client download before an error is thrown.
type: int
default: 102400
components: ["client"]
---
name: MinimumDownloadSpeed
description: >-
  A legacy configuration for setting the client's minimum download speed. See Client.MinimumDownloadSpeed for new config.
type: int
default: 102400
components: ["client"]
---
############################
#   Origin-level Configs   #
############################
name: Origin.Url
description: >-
  The origin's configured URL, as reported to XRootD. This is the file transfer endpoint for the origin.

  This Url must not have the same port number as the one in Server.ExternalWebUrl (if any) or Server.WebPort
type: url
default: https://${Server.Hostname}:${Xrootd.Port}
components: ["origin"]
---
name: Origin.ExportVolume
description: >-
  A path to the volume exported by an origin.
type: string
default: none
components: ["origin"]
---
name: Origin.NamespacePrefix
description: >-
  The filepath prefix at which an origin's contents are made globally available, eg /pelican/PUBLIC.
type: string
default: none
components: ["origin"]
---
name: Origin.EnableWrite
description: >-
  A boolean indicating if an origin allows write access
type: bool
default: true
components: ["origin"]
---
name: Origin.EnableFallbackRead
description: >-
  Set to `true` if the origin permits clients to directly read from it
  when no cache service is available
type: bool
default: false
components: ["origin"]
---
name: Origin.Multiuser
description: >-
  A bool indicating whether an origin is "multiuser", ie whether the underlying XRootD instance must be configured in multi user mode.
type: bool
root_default: true
default: false
components: ["origin"]
---
name: Origin.EnableCmsd
description: >-
  A bool indicating whether the origin should enable the `cmsd` daemon.
type: bool
default: true
components: ["origin"]
---
name: Origin.SelfTest
description: >-
  A bool indicating whether the origin should perform self health checks.
type: bool
default: true
components: ["origin"]
---
name: Origin.EnableUI
description: >-
  Indicate whether the origin should enable its web UI.
type: bool
default: true
components: ["origin"]
---
name: Origin.EnableIssuer
description: >-
  Enable the built-in issuer daemon for the origin.
type: bool
default: false
components: ["origin"]
---
name: Origin.ScitokensRestrictedPaths
description: >-
  Enable the built-in issuer daemon for the origin.
type: stringSlice
default: none
components: ["origin"]
---
name: Origin.ScitokensMapSubject
description: >-
  Enable the built-in issuer daemon for the origin.
type: bool
default: false
components: ["origin"]
---
name: Origin.ScitokensDefaultUser
description: >-
  Enable the built-in issuer daemon for the origin.
type: string
default: none
components: ["origin"]
---
name: Origin.ScitokensUsernameClaim
description: >-
  Enable the built-in issuer daemon for the origin.
type: string
default: none
components: ["origin"]
---
name: Origin.ScitokensNameMapFile
description: >-
  Enable the built-in issuer daemon for the origin.
type: string
default: none
components: ["origin"]
---
name: Origin.XRootDPrefix
description: >-
  The directory prefix for the xrootd origin configuration files.
type: string
default: origin
components: ["origin"]
---
name: Origin.EnableVoms
description: >-
  Enable X.509 / VOMS-based authentication.  This allows HTTP clients to
  present X.509 client credentials in order to authenticate.  The configuration
  of the authorization for these clients must be done by the admin; Pelican
  does not support automatic VOMS authorization configuration.
type: bool
default: true
components: ["origin"]
---
name: Origin.EnableDirListing
description: >-
  Allows the origin to enable directory listings. Needs to be enabled for recursive
  downloads to work properly and for directories to be visable.
type: bool
default: false
---
name: Origin.Mode
description: >-
  The backend mode to be used by an origin. Current values that can be selected from
  are either "posix" or "s3".
type: string
default: posix
components: ["origin"]
---
name: Origin.S3ServiceName
description: >-
  The S3 Service Name to be used by the XRootD plugin.
type: string
default: none
components: ["origin"]
---
name: Origin.S3Region
description: >-
  The S3 region to be used by the XRootD plugin.
type: string
default: none
components: ["origin"]
---
name: Origin.S3Bucket
description: >-
  The S3 bucket to be used by the XRootD plugin.
type: string
default: none
components: ["origin"]
---
name: Origin.S3ServiceUrl
description: >-
  The S3 service URL to be used by the XRootD plugin.
type: string
default: none
components: ["origin"]
---
name: Origin.S3AccessKeyfile
description: >-
  A path to a file containing an S3 access keyfile for authenticated buckets when an origin is run in S3 mode.
type: filename
default: none
components: ["origin"]
---
name: Origin.S3SecretKeyfile
description: >-
  A path to a file containing an S3 secret keyfile for authenticated buckets when an origin is run in S3 mode.
type: filename
default: none
components: ["origin"]
---
############################
#   Cache-level configs    #
############################
name: Cache.DataLocation
description: >-
  The directory for the location of the cache data files - this is where the actual data in the cache is stored.
  This should *not* be in the same path as XRootD.Mount or else it will expose the data files as part of the files within the cache.
type: string
root_default: /run/pelican/xcache
default: $XDG_RUNTIME_DIR/pelican/xcache
components: ["cache"]
---
name: Cache.ExportLocation
description: >-
  The location of the export directory. Everything under this directory will be exposed as part of the cache. This is
  relative to the mount location.
type: string
default: /
components: ["cache"]
---
name: Cache.XRootDPrefix
description: >-
  The directory prefix for the xrootd cache configuration files.
type: string
default: cache
components: ["cache"]
---
name: Cache.Port
description: >-
  The port over which the xrootd cache should be made available (this will overwrite Xrootd.Port)
type: int
default: 8447
components: ["cache"]
---
name: Cache.EnableVoms
description: >-
  Enable X.509 / VOMS-based authentication for the cache.  This allows HTTP clients
  to present X.509 client credentials in order to authenticate.  The configuration
  of the authorization for these clients must be done by the admin; Pelican
  does not support automatic VOMS authorization configuration.
type: bool
default: false
components: ["cache"]
---
############################
#  Director-level configs  #
############################
name: Director.DefaultResponse
description: >-
  The default response type of a redirect for a director instance. Can be either "cache" or "origin". If a director
  is hosted at https://director.com, then a GET request to https://director.com/foo/bar.txt will either redirect to
  the nearest cache for namespace /foo if Director.DefaultResponse is set to "cache" or to the origin for /foo if
  it is set to "origin".
type: string
default: cache
components: ["director"]
---
name: Director.CacheResponseHostnames
description: >-
  A list of virtual hostnames for the director. If a request is sent by the client to one of these hostnames,
  the director assumes it should respond with a redirect to a cache.

  If present, the hostname is taken from the X-Forwarded-Host header in the request. Otherwise, Host is used.
type: stringSlice
default: none
components: ["director"]
---
name: Director.OriginResponseHostnames
description: >-
  A list of virtual hostnames for the director. If a request is sent by the client to one of these hostnames,
  the director assumes it should respond with a redirect to an origin.

  If present, the hostname is taken from the X-Forwarded-Host header in the request. Otherwise, Host is used.
type: stringSlice
default: none
components: ["director"]
---
name: Director.MaxMindKeyFile
description: >-
  A filepath to a MaxMind API key. The director service uses the MaxMind GeoLite City database (available [here](https://dev.maxmind.com/geoip/docs/databases/city-and-country))
  to determine which cache is nearest to a client's IP address. The database, if not already found, will be downloaded
  automatically when a director is served and a valid key is present.
type: url
default: none
components: ["director"]
---
name: Director.GeoIPLocation
description: >-
  A filepath to the intended location of the MaxMind GeoLite City database. This option can be used either to load
  an existing database, or to configure the preferred download location if Pelican has a MaxMind API key.
type: filename
root_default: /var/cache/pelican/maxmind/GeoLite2-City.mmdb
default: $ConfigBase/maxmind/GeoLite2-city.mmdb
components: ["director"]
---
<<<<<<< HEAD
name: Director.MinStatResponse
description: >-
  A positive integer indicating minimum number of origin's responses required for a `stat` call
type: int
default: 1
components: ["director"]
---
name: Director.MaxStatResponse
description: >-
  A positive integer indicating maximum number of origin's responses required for a `stat` call.
  `stat` call will cancel the rest of the ongoing query if max reponse is hit.
type: int
default: 1
components: ["director"]
---
name: Director.StatTimeout
description: >-
  The timeout for a single `stat` request.
type: duration
default: 200ms
components: ["director"]
---
name: Director.StatConcurrencyLimit
description: >-
  The maximum number of concurrent `stat` request to a single origin server.
  Additional requests are blocked until total requests for the origin is below limit.
  See [golang.org/x/sync/errgroup](https://pkg.go.dev/golang.org/x/sync@v0.6.0/errgroup#Group.SetLimit)
  for detail
type: int
default: 1000
=======
name: Director.AdvertisementTTL
description: >-
  The time to live (TTL) of director's internal cache to store origins and caches advertisement.
type: duration
default: 15m
components: ["director"]
---
name: Director.OriginCacheHealthTestInterval
description: >-
  The interval of which director issues a new file transfer test to all the registered origins and caches.
type: duration
default: 15s
>>>>>>> a0e51c0f
components: ["director"]
---
############################
#  Registry-level configs  #
############################
name: Registry.DbLocation
description: >-
  A filepath to the intended location of the namespace registry's database.
type: filename
root_default: /var/lib/pelican/registry.sqlite
default: $ConfigBase/ns-registry.sqlite
components: ["nsregistry"]
---
name: Registry.RequireKeyChaining
description: >-
  Specifies whether namespaces requesting registration must possess a key matching any already-registered super/sub namespaces. For
  example, if true and a namespace `/foo/bar` is already registered, then registration of `/foo` or `/foo/bar/baz` can only be done
  using keys registered to `/foo/bar`.
type: bool
default: true
components: ["nsregistry"]
---
name: Registry.AdminUsers
description: >-
  A string slice of "subject" claim of users to give admin permission for registry UI.

  The "subject" claim should be the "CILogon User Identifier" from CILogon user page: https://cilogon.org/
type: stringSlice
default: []
components: ["nsregistry"]
---
name: Registry.Institutions
description: >-
  A array of institution objects available to register. Users can only select from this list
  when they register a new namespace. Each object has `name` and `id` field where
  `name` is a human-readable name for the institution and `id` is a unique identifier
  for the institution. For Pelican running in OSDF alias, the `id` will be OSG ID.

  For example:

  ```
  - name: University of Wisconsin - Madison
    id: https://osg-htc.org/iid/01y2jtd41
  ```

  Note that this value will take precedence over Registry.InstitutionsUrl if both are set
type: object
default: none
components: ["nsregistry"]
---
name: Registry.InstitutionsUrl
description: >-
  A url to get a list of available institutions for users to register their namespaces to.
  The url must accept a GET request with 200 response in JSON/YAML content with the following format:

  JSON:
  ```JSON
    [
      {
        "name": "University of Wisconsin - Madison",
        "id": " https://osg-htc.org/iid/01y2jtd41"
      }
    ]
  ```

  YAML:
  ```yaml
    ---
    - name: University of Wisconsin - Madison
      id: " https://osg-htc.org/iid/01y2jtd41"
  ```

  where the id field will be stored in registry database and must be unique, and name field will be displayed in UI as the option.

  Note that Pelican will cache the response of the url in a TTL cache with default refresh time of 15 minutes.
  Also note that Registry.Institutions will take precedence over this value if both are set.
type: url
default: none
components: ["nsregistry"]
---
name: Registry.InstitutionsUrlReloadMinutes
description: >-
  Number of minutes that the Registry.InstitutionsUrl will be reloaded into the TTL cache.
type: duration
default: 15m
components: ["nsregistry"]
---
############################
#   Server-level configs   #
############################
name: Server.TLSCertificate
description: >-
  A filepath to a file containing an X.509 host certificate to use for TLS
  authentication when running server components of Pelican.

  If you override this filepath, you need to provide the matched-pair private key
  via Server.TLSKey and a Certificate Authority (CA) certificate via Server.TLSCACertificateFile
type: filename
root_default: /etc/pelican/certificates/tls.crt
default: "$ConfigBase/certificates/tls.crt"
components: ["origin", "nsregistry", "director"]
---
name: Server.TLSCACertificateFile
description: >-
  A filepath to the TLS Certificate Authority (CA) certificate file, to be used by XRootD
  and internal HTTP client requests.

  Do not override this filepath unless you want to provide your TLS host certifacte
type: filename
root_default: /etc/pelican/certificates/tlsca.pem
default: "$ConfigBase/certificates/tlsca.pem"
components: ["origin", "nsregistry", "director"]
---
name: Server.TLSCACertificateDirectory
description: >-
  A filepath to the directory used for storing TLS Certificate Authority (CA) certificate
  to be used by XRootD only.

  This is exclusive with Server.TLSCACertificateFile for XRootD and this value takes priority
  over Server.TLSCACertificateFile
type: string
default: none
components: ["origin", "nsregistry", "director"]
---
name: Server.TLSCAKey
description: >-
  The name of a file containing a private key corresponding to the TLSCACertificate.
  Used when running server components of Pelican.
type: filename
root_default: /etc/pelican/certificates/tlsca.key
default: "$ConfigBase/certificates/tlsca.key"
components: ["origin", "nsregistry", "director"]
---
name: Server.TLSKey
description: >-
  The name of a file containing a private key corresponding to the TLSCertificate.
  Used when running server components of Pelican.
type: filename
root_default: /etc/pelican/certificates/tls.key
default: "$ConfigBase/certificates/tls.key"
components: ["origin", "nsregistry", "director"]
---
name: Server.EnableUI
description: >-
  Indicate whether a server should enable its web UI.
type: bool
default: true
components: ["origin", "nsregistry", "director", "cache"]
---
name: Server.WebPort
description: >-
  The port number the Pelican web interface and internal web APIs will be bound to.
type: int
default: 8444
components: ["origin", "director", "nsregistry"]
---
name: Server.WebHost
description: >-
  A string-encoded IP address that the Pelican web engine is configured to listen on.
type: string
default: "0.0.0.0"
components: ["origin", "director", "nsregistry"]
---
name: Server.ExternalWebUrl
description: >-
  A URL indicating the Pelican web interface and internal web APIs address as it appears externally.

  This URL must not have the same port number as the one in Origin.Url (if any) or Xrootd.Port
type: url
default: https://${Server.Hostname}:${Server.WebPort}
components: ["origin", "director", "nsregistry"]
---
name: Server.Hostname
description: >-
  The server's hostname, by default it's os.Hostname().
type: string
default: none
components: ["origin", "director", "nsregistry"]
---
name: Server.IssuerUrl
description: >-
  The URL and port at which the server's issuer can be accessed.
type: string
# Setting default to none for now because it changes based on server type and server mode.
default: none
components: ["origin", "director", "nsregistry"]
---
name: Server.IssuerHostname
description: >-
  The hostname at which the server's issuer can be accessed.
type: string
# Setting default to none for now because it changes based on server type and server mode.
default: none
components: ["origin", "director", "nsregistry"]
---
name: Server.IssuerPort
description: >-
  The port at which the server's issuer can be accessed.
type: int
# Setting default to none for now because it changes based on server type and server mode.
default: none
components: ["origin", "director", "nsregistry"]
---
name: Server.IssuerJwks
description: >-
  A filepath indicating where the server's public JSON web keyset can be found.
type: filename
default: none
components: ["origin", "director", "nsregistry"]
---
name: Server.Modules
description: >-
  A list of modules to enable when running pelican in `pelican serve` mode.
type: stringSlice
default: []
---
name: Server.UIActivationCodeFile
description: >-
  If the server's web UI has not yet been configured, this file will
  contain the activation code necessary to turn it on.
type: filename
default: $ConfigBase/server-web-activation-code
components: ["origin", "cache", "nsregistry", "director"]
---
name: Server.UIPasswordFile
description: >-
  A filepath specifying where the server's web UI password file should be stored.
type: filename
default: $ConfigBase/server-web-passwd
components: ["origin", "cache", "nsregistry", "director"]
---
name: Server.SessionSecretFile
description: >-
  The filepath to the secret for encrypt/decrypt session data for Pelican web UI to initiate a session cookie

  This is used for sending redirect request for OAuth2 authentication follow.
  This is also used for CSRF auth key.
type: filename
default: $ConfigBase/session-secret
  The default content of the file is the hash of the concatenation of "pelican" and the DER form of ${IssuerKey}
components: ["nsregistry", "director"]
---
name: Server.RegistrationRetryInterval
description: >-
  The duration of delay in origin/cache registration retry attempts if the initial registration call to registry
  was failed.
type: duration
default: 10s
components: ["origin", "cache"]
---
################################
#   Issuer's Configurations    #
################################
name: Issuer.TomcatLocation
description: >-
  Location of the system tomcat installation
type: string
default: /opt/tomcat
components: ["origin"]
---
name: Issuer.ScitokensServerLocation
description: >-
  Location of the scitoken server installation
type: string
default: /opt/scitokens-server
components: ["origin"]
---
name: Issuer.QDLLocation
description: >-
  Location of the QDL language and scripts install on the system
type: string
default: /opt/qdl
components: ["origin"]
---
name: Issuer.AuthenticationSource
description: >-
  How users should authenticate with the issuer.  Currently-supported values are:
  - `none` (default): No authentication is performed.  All requests are successful and assumed to
    be a user named `nobody`.
  - `OIDC`: Use the server's OIDC configuration to authenticate with an external identity provider.
type: string
default: OIDC
components: ["origin"]
---
name: Issuer.OIDCAuthenticationRequirements
description: >-
  A list of claim-value pairs that indicate required values from the OIDC ID token to authenticate.
  For example, the following setting:

  ```
  - claim: idp_name
    value: University of Wisconsin-Madison
  ```

  would only allow tokens with `"idp_name": "University of Wisconsin-Madison"` set to authenticate.
type: object
default: []
components: ["origin"]
---
name: Issuer.OIDCAuthenticationUserClaim
description: >-
  The claim in the OIDC ID token to be used as the "username" for the issuer
type: string
default: sub
components: ["origin"]
---
name: Issuer.GroupSource
description: >-
  How the issuer should determine group information based on the authenticated identity.  Valid values are:
  - `none` (default): No group information should be used.
  - `file`: Read groups from an external, JSON-formatted file.  The file should contain a single JSON object
    with keys corresponding to the "user" name and the value a list of strings that are interpretted as the
    user's groups.
type: string
default: none
components: ["origin"]
---
name: Issuer.GroupFile
description: >-
  The location of a file containing group information.  The file should contain a single JSON object with
  keys corresponding to the "user" name and the value a list of strings that are interpretted as the user's
  groups.
type: string
default: none
components: ["origin"]
---
name: Issuer.GroupRequirements
description: >-
  Group membership requirements.  A request must be mapped to one of the groups in this list to successfully
  authenticate.
type: stringSlice
default: []
components: ["origin"]
---
name: Issuer.AuthorizationTemplates
description: >-
  The authorizations that should be generated for an authenticated request.  Value should be a list of
  authorized actions.

  Each action is a key-value pair with the following keys defined:
  - `actions`: A list of authorized actions.  Valid string values are `read`, `modify`, and `create`.
  - `prefix`: A prefix where the actions are authorized.  If the prefix contains the substring `$USER`, the
    string is replaced with the authenticated username.  If the prefix contains the substring `$GROUP`, then
    an authorization is emitted for _each group_ authenticated.

  For example, if the request is authenticated as user `bbockelm` with groups `dept_a` and `dept_b`, then
  the following configuration:

  ```
  - actions: ["read", "create"]
    prefix: /projects/$GROUP
  - actions: ["read", "modify"]
    prefix: /home/$USER
  ```

  will result in the following authorizations:
  - read /projects/dept_a
  - create /projects/dept_a
  - read /projects/dept_b
  - create /projects/dept_b
  - read /home/bbockelm
  - modify /home/bbockelm
type: object
default: []
components: ["origin"]
---
###################################
#   Server's OIDC Configuration   #
###################################
name: OIDC.ClientIDFile
description: >-
  A filepath to a file containing an OIDC Client ID. This is used by the namespace registry to establish OIDC information
  for authenticated registration.
type: filename
root_default: /etc/pelican/oidc-client-id
default: $ConfigBase/oidc-client-id
components: ["nsregistry", "origin"]
---
name: OIDC.ClientID
description: >-
  The OIDC ClientID to use for the server.
type: string
default: none
components: ["nsregistry", "origin"]
---
name: OIDC.ClientSecretFile
description: >-
  A filepath to a file containing an OIDC Client Secret. This is used by the namespace registry to establish OIDC information
  for authenticated registration.
type: filename
root_default: /etc/pelican/oidc-client-secret
default: $ConfigBase/oidc-client-secret
components: ["nsregistry", "origin"]
---
name: OIDC.DeviceAuthEndpoint
description: >-
  A URL describing an OIDC Device Auth Endpoint. This is used by the namespace registry to establish OIDC information
  for authenticated registration.
type: url
default: none
components: ["nsregistry", "origin"]
---
name: OIDC.TokenEndpoint
description: >-
  A URL describing an OIDC Token Endpoint. This is used by the namespace registry to establish OIDC information
  for authenticated registration.
type: url
default: none
components: ["nsregistry", "origin"]
---
name: OIDC.UserInfoEndpoint
description: >-
  A URL describing an OIDC User Info Endpoint. This is used by the namespace registry to establish OIDC information
  for authenticated registration.
type: url
default: none
components: ["nsregistry", "origin"]
---
name: OIDC.AuthorizationEndpoint
description: >-
  A URL containing the OIDC authorization endpoint.
type: url
default: none
components: ["origin"]
---
name: OIDC.Issuer
description: >-
  The URL of the OIDC issuer.  If set, OIDC auto-discovery may be used to find other endpoints (token, user info,
  device auth).
type: url
default: none
components: ["nsregistry", "origin"]
---
name: OIDC.ClientRedirectHostname
description: >-
  The hostname for the OIDC client redirect URL that the OIDC provider will redirect to after the user is authenticated

  For development use only. Useful when developing in a container and you want to expose localhost
  instead of container hostname to your OAuth provider
type: string
default: none
components: ["nsregistry", "director"]
---
############################
#   XRootD-level Configs   #
############################
name: Xrootd.Port
description: >-
  The port over which XRootD should be made available.
type: int
default: 8443
components: ["origin", "cache"]
---
name: Xrootd.RunLocation
description: >-
  A directory where temporary configurations will be stored for the xrootd daemon
  started by the origin or cache.

  For non-root servers, if $XDG_RUNTIME_DIR is not set, a temporary directory will
  be created (and removed on shutdown)
type: filename
root_default: /run/pelican/xrootd
default: $XDG_RUNTIME_DIR/pelican
components: ["origin", "cache"]
---
name: Xrootd.RobotsTxtFile
description: >-
  Origins may be indexed by web search engines; to control the behavior of search
  engines, one may provide local policy via a [robots.txt file](https://en.wikipedia.org/wiki/Robots.txt).

  If this file is not present, it will be auto-created with a default policy of
  blocking all indexing.
type: filename
root_default: /etc/pelican/robots.txt
default: $ConfigBase/robots.txt
components: ["origin"]
---
name: Xrootd.ScitokensConfig
description: >-
  The location of a file configuring xrootd's
  [token-based authorization subsystem](https://github.com/xrootd/xrootd/blob/master/src/XrdSciTokens/README.md).
  This file allows arbitrary changes to the authorization configuration and will be merged with any
  auto-generated configuration; it's recommended for use by experts only.
type: filename
root_default: /etc/pelican/xrootd/scitokens.cfg
default: $ConfigBase/xrootd/scitokens.cfg
---
name: Xrootd.Mount
description: >-
  The mount path for an instance of XRootD.
type: string
default: none
components: ["origin"]
---
name: Xrootd.MacaroonsKeyFile
description: >-
  The filepath to a Macaroons key for setting up authorization in XRootD.
type: string
default: none
components: ["origin"]
---
name: Xrootd.Authfile
description: >-
  The filepath to an auth file for setting up authorization in XRootD.
type: string
default: none
components: ["origin"]
---
name: Xrootd.ManagerHost
description: >-
  A URL pointing toward the XRootD instance's Manager Host.
type: url
default: none
components: ["origin"]
---
name: Xrootd.SummaryMonitoringHost
description: >-
  A URL pointing toward the XRootD instance's Summary Monitoring Host.
type: url
default: none
components: ["origin"]
---
name: Xrootd.DetailedMonitoringHost
description: >-
  A URL pointing toward the XRootD instance's Detailed Monitoring Host.
type: url
default: none
components: ["origin"]
---
name: Xrootd.LocalMonitoringHost
description: >-
  A URL pointing toward the XRootD instance's Local Monitoring Host.
type: url
default: none
components: ["origin"]
---
name: Xrootd.Sitename
description: >-
  The sitename, as configured for XRootD.
type: string
default: none
components: ["origin"]
---
############################
# Monitoring-level configs #
############################
name: Monitoring.DataLocation
description: >-
  A filepath where Prometheus should host its monitoring data.
type: string
root_default: /var/lib/pelican/monitoring/data
default: $ConfigBase/monitoring/data
components: ["origin"]
---
name: Monitoring.PortLower
description: >-
  The lower end of a range of monitoring ports for Prometheus configuration.
type: int
default: 9930
components: ["origin"]
---
name: Monitoring.PortHigher
description: >-
  The lower end of a range of monitoring ports for Prometheus configuration.
type: int
default: 9999
components: ["origin"]
---
name: Monitoring.AggregatePrefixes
description: >-
  A list of path-like prefixes, potentially containing a glob (wildcard character), indicating
  how the Prometheus-based monitoring should aggregate records when reporting.  For example,
  if `/foo/*` is on the aggregate path list, then the monitoring data for a download of
  objects `/foo/bar` and `/foo/baz` will be aggregated into a single series, `/foo`.
type: stringSlice
default: ["/*"]
components: ["origin"]
---
name: Monitoring.TokenExpiresIn
description: >-
  The duration of which the tokens for various Prometheus endpoints expire.

  This includes tokens for director's Prometheus origin discovery endpoint,
  director's origin scraper, and server's self-scraper
type: duration
default: 1h
components: ["origin", "director", "nsregistry"]
---
name: Monitoring.TokenRefreshInterval
description: >-
  The interval of which the token issuer for various Prometheus endpoints
  refreshes the token for monitoring.

  The tokens that are affected by this config are the same as the one in Monitoring.TokenExpiresIn.
  This value must be less than Monitoring.TokenExpiresIn.
type: duration
default: 59m
components: ["origin", "director", "nsregistry"]
---
name: Monitoring.MetricAuthorization
description: >-
  If authorization (Bearer token) is required for accesing /metrics endpoint
type: bool
default: true
components: ["origin", "director", "nsregistry"]
---
############################
#   Plugin-level configs   #
############################
name: Plugin.Token
description: >-
  The specified token for pelican plugin staging
type: string
default: none
components: ["plugin"]
---
name: StagePlugin.Hook
description: >-
  Flag to specify HTCondor hook behavior
type: bool
default: false
components: ["plugin"]
---
name: StagePlugin.MountPrefix
description: >-
  Prefix corresponding to the local mount point of the origin
type: string
default: none
components: ["plugin"]
---
name: StagePlugin.OriginPrefix
description: >-
  Prefix corresponding to the local origin
type: string
default: none
components: ["plugin"]
---
name: StagePlugin.ShadowOriginPrefix
description: >-
  Prefix corresponding to the shadow origin
type: string
default: none
components: ["plugin"]<|MERGE_RESOLUTION|>--- conflicted
+++ resolved
@@ -563,7 +563,6 @@
 default: $ConfigBase/maxmind/GeoLite2-city.mmdb
 components: ["director"]
 ---
-<<<<<<< HEAD
 name: Director.MinStatResponse
 description: >-
   A positive integer indicating minimum number of origin's responses required for a `stat` call
@@ -594,7 +593,7 @@
   for detail
 type: int
 default: 1000
-=======
+---
 name: Director.AdvertisementTTL
 description: >-
   The time to live (TTL) of director's internal cache to store origins and caches advertisement.
@@ -607,7 +606,6 @@
   The interval of which director issues a new file transfer test to all the registered origins and caches.
 type: duration
 default: 15s
->>>>>>> a0e51c0f
 components: ["director"]
 ---
 ############################
