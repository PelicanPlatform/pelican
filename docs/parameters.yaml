--- conflicted
+++ resolved
@@ -1541,7 +1541,6 @@
 hidden: true
 components: ["cache"]
 ---
-<<<<<<< HEAD
 name: Cache.DbLocation
 description: |+
   A filepath to the intended location of the cache's database.
@@ -1550,7 +1549,6 @@
 default: $ConfigBase/cache.sqlite
 components: ["cache"]
 ---
-=======
 name: Cache.EnableTLSClientAuth
 description: |+
   Turns client certificate authentication on or off in xrootd for the HTTPS protocol. When false (default) the
@@ -1560,8 +1558,6 @@
 default: false
 components: ["cache"]
 ---
-
->>>>>>> 3ae700e3
 ############################
 #  Director-level configs  #
 ############################
