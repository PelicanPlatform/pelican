--- conflicted
+++ resolved
@@ -1150,13 +1150,9 @@
 components: ["registry"]
 ---
 name: Registry.AdminUsers
-<<<<<<< HEAD
-description: >-
+description: |+
   [Deprecated] `Registry.AdminUsers` is deprecated and will be removed in the future releases. Please migrate to use `Server.UIAdminUsers` instead.
 
-=======
-description: |+
->>>>>>> c94dfcef
   A string slice of "subject" claim of users to give admin permission for registry UI.
 
   The "subject" claim should be the "CILogon User Identifier" from CILogon user page: [https://cilogon.org/](https://cilogon.org/)
@@ -1587,8 +1583,7 @@
 #   Server's OIDC Configuration   #
 ###################################
 name: OIDC.ClientIDFile
-<<<<<<< HEAD
-description: >-
+description: |+
   A filepath to a file containing an OIDC Client ID.
 
   This is used by the namespace registry to allow OAuth2/OIDC login and authenticated namespace registration.
@@ -1602,28 +1597,18 @@
 
   This is a required parameter for the registry server.
   This is a required parameter for the origin server if `Origin.EnableOIDC` is set to `true`.
-=======
-description: |+
-  A filepath to a file containing an OIDC Client ID. This is used by the namespace registry to establish OIDC information
-  for authenticated registration.
->>>>>>> c94dfcef
 type: filename
 root_default: /etc/pelican/oidc-client-id
 default: $ConfigBase/oidc-client-id
 components: ["registry", "origin"]
 ---
 name: OIDC.ClientID
-<<<<<<< HEAD
-description: >-
+description: |+
   The OIDC ClientID to use for the server. This is mutually exclusive with `OIDC.ClientIDFile`. The value of `OIDC.ClientID` will
   override the value of OIDC.ClientIDFile if both are set.
 
   This is a required parameter for the registry server.
   This is also a required parameter for the origin server if `Origin.EnableOIDC` is set to `true`.
-=======
-description: |+
-  The OIDC ClientID to use for the server.
->>>>>>> c94dfcef
 type: string
 default: none
 components: ["registry", "origin"]
@@ -1665,20 +1650,14 @@
 components: ["registry", "origin"]
 ---
 name: OIDC.AuthorizationEndpoint
-<<<<<<< HEAD
-description: >-
+description: |+
   A URL containing the OIDC authorization endpoint. The default value is set to the URL from CILogon.
-=======
-description: |+
-  A URL containing the OIDC authorization endpoint.
->>>>>>> c94dfcef
 type: url
 default: "https://cilogon.org/authorize"
 components: ["registry", "origin"]
 ---
 name: OIDC.Issuer
-<<<<<<< HEAD
-description: >-
+description: |+
   The URL of the OIDC issuer. If set, OIDC auto-discovery may be used to find other endpoints (token, user info,
   device auth). The URL should not contain a path unless your authentication server enables multi-tenant support.
 
@@ -1687,11 +1666,6 @@
 
   For CILogon, it's https://cilogon.org
   For Globus, it's https://auth.globus.org
-=======
-description: |+
-  The URL of the OIDC issuer.  If set, OIDC auto-discovery may be used to find other endpoints (token, user info,
-  device auth).
->>>>>>> c94dfcef
 type: url
 default: none
 components: ["registry", "origin"]
