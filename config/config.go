/***************************************************************
 *
 * Copyright (C) 2023, Pelican Project, Morgridge Institute for Research
 *
 * Licensed under the Apache License, Version 2.0 (the "License"); you
 * may not use this file except in compliance with the License.  You may
 * obtain a copy of the License at
 *
 *    http://www.apache.org/licenses/LICENSE-2.0
 *
 * Unless required by applicable law or agreed to in writing, software
 * distributed under the License is distributed on an "AS IS" BASIS,
 * WITHOUT WARRANTIES OR CONDITIONS OF ANY KIND, either express or implied.
 * See the License for the specific language governing permissions and
 * limitations under the License.
 *
 ***************************************************************/

package config

import (
	"crypto/elliptic"
	"crypto/tls"
	"crypto/x509"
	_ "embed"
	"encoding/json"
	"fmt"
	"io"
	"net"
	"net/http"
	"net/url"
	"os"
	"os/signal"
	"path"
	"path/filepath"
	"strconv"
	"strings"
	"sync"
	"syscall"
	"time"

	"github.com/pelicanplatform/pelican/param"
	"github.com/pkg/errors"
	log "github.com/sirupsen/logrus"
	"github.com/spf13/cobra"
	"github.com/spf13/viper"
)

// Structs holding the OAuth2 state (and any other OSDF config needed)
type (
	TokenEntry struct {
		Expiration   int64  `yaml:"expiration"`
		AccessToken  string `yaml:"access_token"`
		RefreshToken string `yaml:"refresh_token,omitempty"`
	}

	PrefixEntry struct {
		// OSDF namespace prefix
		Prefix       string       `yaml:"prefix"`
		ClientID     string       `yaml:"client_id"`
		ClientSecret string       `yaml:"client_secret"`
		Tokens       []TokenEntry `yaml:"tokens,omitempty"`
	}

	OSDFConfig struct {

		// Top-level OSDF object
		OSDF struct {
			// List of OAuth2 client configurations
			OauthClient []PrefixEntry `yaml:"oauth_client,omitempty"`
		} `yaml:"OSDF"`
	}

	FederationDiscovery struct {
		DirectorEndpoint              string `json:"director_endpoint"`
		NamespaceRegistrationEndpoint string `json:"namespace_registration_endpoint"`
		JwksUri                       string `json:"jwks_uri"`
	}

	TokenOperation int

	TokenGenerationOpts struct {
		Operation TokenOperation
	}
)

const (
	TokenWrite TokenOperation = iota
	TokenRead
	TokenSharedWrite
	TokenSharedRead
)

var (
	// Some of the unit tests probe behavior specific to OSDF vs Pelican.  Hence,
	// we need a way to override the preferred prefix.
	testingPreferredPrefix string

	//go:embed resources/defaults.yaml
	defaultsYaml string
	//go:embed resources/osdf.yaml
	osdfDefaultsYaml string

	// Potentially holds a directory to cleanup
	tempRunDir  string
	cleanupOnce sync.Once

	// Our global transports that only will get reconfigured if needed
	transport     *http.Transport
	onceTransport sync.Once
)

// Based on the name of the current binary, determine the preferred "style"
// of behavior.  For example, a binary with the "osdf_" prefix should utilize
// the known URLs for OSDF.  For "pelican"-style commands, the user will
// need to manually configure the location of the director endpoint.
func GetPreferredPrefix() string {
	// Testing override to programmatically force different behaviors.
	if testingPreferredPrefix != "" {
		return testingPreferredPrefix
	}
	arg0 := strings.ToUpper(filepath.Base(os.Args[0]))
	underscore_idx := strings.Index(arg0, "_")
	if underscore_idx != -1 {
		return arg0[0:underscore_idx]
	}
	if strings.HasPrefix(arg0, "STASH") {
		return "STASH"
	} else if strings.HasPrefix(arg0, "OSDF") {
		return "OSDF"
	}
	return "PELICAN"
}

// Override the auto-detected preferred prefix; mostly meant for unittests.
// Returns the old preferred prefix.
func SetPreferredPrefix(newPref string) string {
	oldPref := testingPreferredPrefix
	testingPreferredPrefix = newPref
	return oldPref
}

// Get the list of valid prefixes for this binary.  Given there's been so
// many renames of the project (stash -> osdf -> pelican), we allow multiple
// prefixes when searching through environment variables.
func GetAllPrefixes() []string {
	prefixes := []string{GetPreferredPrefix()}

	if prefixes[0] == "OSDF" {
		prefixes = append(prefixes, "STASH", "PELICAN")
	} else if prefixes[0] == "STASH" {
		prefixes = append(prefixes, "OSDF", "PELICAN")
	}
	return prefixes
}

func DiscoverFederation() error {
	federationStr := param.Federation_DiscoveryUrl.GetString()
	if len(federationStr) == 0 {
		log.Debugln("Federation URL is unset; skipping discovery")
		return nil
	}
	log.Debugln("Federation URL:", federationStr)
	curDirectorURL := param.Federation_DirectorUrl.GetString()
	curNamespaceURL := param.Federation_NamespaceUrl.GetString()
	if len(curDirectorURL) != 0 && len(curNamespaceURL) != 0 {
		return nil
	}

	log.Debugln("Performing federation service discovery against endpoint", federationStr)
	federationUrl, err := url.Parse(federationStr)
	if err != nil {
		return errors.Wrapf(err, "Invalid federation value %s:", federationStr)
	}
	federationUrl.Scheme = "https"
	if len(federationUrl.Path) > 0 && len(federationUrl.Host) == 0 {
		federationUrl.Host = federationUrl.Path
		federationUrl.Path = ""
	}

	discoveryUrl, _ := url.Parse(federationUrl.String())
	discoveryUrl.Path = path.Join(".well-known/pelican-configuration", federationUrl.Path)

	httpClient := http.Client{
		Transport: GetTransport(),
		Timeout:   time.Second * 5,
	}
	req, err := http.NewRequest(http.MethodGet, discoveryUrl.String(), nil)
	if err != nil {
		return errors.Wrapf(err, "Failure when doing federation metadata request creation for %s", discoveryUrl)
	}
	req.Header.Set("User-Agent", "pelican/7")

	result, err := httpClient.Do(req)
	if err != nil {
		return errors.Wrapf(err, "Failure when doing federation metadata lookup to %s", discoveryUrl)
	}

	if result.Body != nil {
		defer result.Body.Close()
	}

	body, err := io.ReadAll(result.Body)
	if err != nil {
		return errors.Wrapf(err, "Failure when doing federation metadata read to %s", discoveryUrl)
	}

	metadata := FederationDiscovery{}
	err = json.Unmarshal(body, &metadata)
	if err != nil {
		return errors.Wrapf(err, "Failure when parsing federation metadata at %s", discoveryUrl)
	}
	if curDirectorURL == "" {
		log.Debugln("Federation service discovery resulted in director URL", metadata.DirectorEndpoint)
		viper.Set("Federation.DirectorUrl", metadata.DirectorEndpoint)
	}
	if curNamespaceURL == "" {
		log.Debugln("Federation service discovery resulted in namespace registration URL",
			metadata.NamespaceRegistrationEndpoint)
		viper.Set("Federation.NamespaceUrl", metadata.NamespaceRegistrationEndpoint)
	}

	viper.Set("Federation.JwkUrl", metadata.JwksUri)

	return nil
}

func cleanupDirOnShutdown(dir string) {
	sigs := make(chan os.Signal, 1)
	tempRunDir = dir
	signal.Notify(sigs, syscall.SIGINT, syscall.SIGTERM, syscall.SIGQUIT)
	go func() {
		<-sigs
		CleanupTempResources()
	}()
}

func CleanupTempResources() {
	cleanupOnce.Do(func() {
		if tempRunDir != "" {
			os.RemoveAll(tempRunDir)
			tempRunDir = ""
		}
	})
}

func ComputeExternalAddress() string {
	config_url := param.Server_ExternalAddress.GetString()
	if config_url != "" {
		return config_url
	}
	return fmt.Sprintf("%v:%v", param.Server_Hostname.GetString(), param.Server_Port.GetInt())
}

func getConfigBase() (string, error) {
	home, err := os.UserHomeDir()
	if err != nil {
		return "", err
	}

	return filepath.Join(home, ".config", "pelican"), nil
}

func setupTransport() {
	//Getting timeouts and other information from defaults.yaml
	maxIdleConns := param.Transport_MaxIdleConns.GetInt()
	idleConnTimeout := param.Transport_IdleConnTimeout.GetDuration()
	transportTLSHandshakeTimeout := param.Transport_TLSHandshakeTimeout.GetDuration()
	expectContinueTimeout := param.Transport_ExpectContinueTimeout.GetDuration()
	responseHeaderTimeout := param.Transport_ResponseHeaderTimeout.GetDuration()

	transportDialerTimeout := param.Transport_DialerTimeout.GetDuration()
	transportKeepAlive := param.Transport_DialerKeepAlive.GetDuration()

	//Set up the transport
	transport = &http.Transport{
		Proxy: http.ProxyFromEnvironment,
		DialContext: (&net.Dialer{
			Timeout:   transportDialerTimeout,
			KeepAlive: transportKeepAlive,
		}).DialContext,
		MaxIdleConns:          maxIdleConns,
		IdleConnTimeout:       idleConnTimeout,
		TLSHandshakeTimeout:   transportTLSHandshakeTimeout,
		ExpectContinueTimeout: expectContinueTimeout,
		ResponseHeaderTimeout: responseHeaderTimeout,
	}
	if param.TLSSkipVerify.GetBool() {
		transport.TLSClientConfig = &tls.Config{InsecureSkipVerify: true}
	}
	if caCert, err := LoadCertficate(param.Server_TLSCACertificateFile.GetString()); err == nil {
		systemPool, err := x509.SystemCertPool()
		if err == nil {
			systemPool.AddCert(caCert)
			// Ensure that we don't override the InsecureSkipVerify if it's present
			if transport.TLSClientConfig == nil {
				transport.TLSClientConfig = &tls.Config{RootCAs: systemPool}
			} else {
				transport.TLSClientConfig.RootCAs = systemPool
			}
		}
	}
}

// function to get/setup the transport (only once)
func GetTransport() *http.Transport {
	onceTransport.Do(func() {
		setupTransport()
	})
	return transport
}

func InitConfig() {
	viper.SetConfigType("yaml")
	// 1) Set up defaults.yaml
	err := viper.MergeConfig(strings.NewReader(defaultsYaml))
	if err != nil {
		cobra.CheckErr(err)
	}
	// 2) Set up osdf.yaml (if needed)
	prefix := GetPreferredPrefix()
	if prefix == "OSDF" {
		err := viper.MergeConfig(strings.NewReader(osdfDefaultsYaml))
		if err != nil {
			cobra.CheckErr(err)
		}
	}
	if configFile := viper.GetString("config"); configFile != "" {
		viper.SetConfigFile(configFile)
	} else {
		home, err := os.UserHomeDir()
		if err != nil {
			log.Warningln("No home directory found for user -- will check for configuration yaml in /etc/pelican/")
		}

		// 3) Set up pelican.yaml (has higher precedence)
		viper.AddConfigPath(filepath.Join(home, ".config", "pelican"))
		viper.AddConfigPath(filepath.Join("/etc", "pelican"))
		viper.SetConfigType("yaml")
		viper.SetConfigName("pelican")
	}

	viper.SetEnvPrefix(prefix)
	viper.AutomaticEnv()
	// This line allows viper to use an env var like ORIGIN_VALUE to override the viper string "Origin.Value"
	viper.SetEnvKeyReplacer(strings.NewReplacer(".", "_"))
	if err := viper.MergeInConfig(); err != nil {
		if _, ok := err.(viper.ConfigFileNotFoundError); !ok {
			cobra.CheckErr(err)
		}
	}
	if param.Debug.GetBool() {
		SetLogging(log.DebugLevel)
	} else {
		logLevel := param.Logging_Level.GetString()
		level, err := log.ParseLevel(logLevel)
		cobra.CheckErr(err)
		SetLogging(level)
	}

	logLocation := param.Logging_LogLocation.GetString()
	if logLocation != "" {
		dir := filepath.Dir(logLocation)
		if dir != "" {
			if err := os.MkdirAll(dir, 0644); err != nil {
				log.Errorf("Failed to access/create specified directory. Error: %v", err)
				os.Exit(1)
			}
		}
		// Note: do not need to close the file, logrus does it for us
		f, err := os.OpenFile(logLocation, os.O_WRONLY|os.O_CREATE|os.O_APPEND, 0644)
		if err != nil {
			log.Errorf("Failed to access specified log file. Error: %v", err)
			os.Exit(1)
		}
		log.SetOutput(f)
	}
}

func initConfigDir() error {
	configDir := viper.GetString("ConfigDir")
	if configDir == "" {
		if IsRootExecution() {
			configDir = "/etc/pelican"
		} else {
			configTmp, err := getConfigBase()
			if err != nil {
				return err
			}
			configDir = configTmp
		}
		viper.SetDefault("ConfigDir", configDir)
	}
	return nil
}

func InitServer() error {
	if err := initConfigDir(); err != nil {
		return errors.Wrap(err, "Failed to initialize the server configuration")
	}
	configDir := viper.GetString("ConfigDir")
	viper.SetConfigType("yaml")
	viper.SetDefault("Server.TLSCertificate", filepath.Join(configDir, "certificates", "tls.crt"))
	viper.SetDefault("Server.TLSKey", filepath.Join(configDir, "certificates", "tls.key"))
	viper.SetDefault("Server.TLSCAKey", filepath.Join(configDir, "certificates", "tlsca.key"))
	viper.SetDefault("Xrootd.RobotsTxtFile", filepath.Join(configDir, "robots.txt"))
	viper.SetDefault("Xrootd.ScitokensConfig", filepath.Join(configDir, "xrootd", "scitokens.cfg"))
	viper.SetDefault("Xrootd.Authfile", filepath.Join(configDir, "xrootd", "authfile"))
	viper.SetDefault("Xrootd.MacaroonsKeyFile", filepath.Join(configDir, "macaroons-secret"))
	viper.SetDefault("IssuerKey", filepath.Join(configDir, "issuer.jwk"))
	viper.SetDefault("Origin.UIPasswordFile", filepath.Join(configDir, "origin-ui-passwd"))
	viper.SetDefault("Origin.UIActivationCodeFile", filepath.Join(configDir, "origin-ui-activation-code"))
	viper.SetDefault("OIDC.ClientIDFile", filepath.Join(configDir, "oidc-client-id"))
	viper.SetDefault("OIDC.ClientSecretFile", filepath.Join(configDir, "oidc-client-secret"))
	viper.SetDefault("Cache.ExportLocation", "/")
	if IsRootExecution() {
		viper.SetDefault("Xrootd.RunLocation", "/run/pelican/xrootd")
		viper.SetDefault("Cache.DataLocation", "/run/pelican/xcache")
		viper.SetDefault("Origin.Multiuser", true)
		viper.SetDefault("Director.GeoIPLocation", "/var/cache/pelican/maxmind/GeoLite2-City.mmdb")
		viper.SetDefault("Registry.DbLocation", "/var/lib/pelican/registry.sqlite")
		viper.SetDefault("Monitoring.DataLocation", "/var/lib/pelican/monitoring/data")
	} else {
		viper.SetDefault("Director.GeoIPLocation", filepath.Join(configDir, "maxmind", "GeoLite2-City.mmdb"))
		viper.SetDefault("Registry.DbLocation", filepath.Join(configDir, "ns-registry.sqlite"))
		viper.SetDefault("Monitoring.DataLocation", filepath.Join(configDir, "monitoring/data"))

		if userRuntimeDir := os.Getenv("XDG_RUNTIME_DIR"); userRuntimeDir != "" {
			runtimeDir := filepath.Join(userRuntimeDir, "pelican")
			err := os.MkdirAll(runtimeDir, 0750)
			if err != nil {
				return err
			}
			viper.SetDefault("Xrootd.RunLocation", runtimeDir)
			viper.SetDefault("Cache.DataLocation", path.Join(runtimeDir, "xcache"))
		} else {
			dir, err := os.MkdirTemp("", "pelican-xrootd-*")
			if err != nil {
				return err
			}
			viper.SetDefault("Xrootd.RunLocation", dir)
			viper.SetDefault("Cache.DataLocation", path.Join(dir, "xcache"))
			cleanupDirOnShutdown(dir)
		}
		viper.SetDefault("Origin.Multiuser", false)
	}
	// Any platform-specific paths should go here
	err := InitServerOSDefaults()
	if err != nil {
		return errors.Wrapf(err, "Failure when setting up OS-specific configuration")
	}

	err = os.MkdirAll(param.Monitoring_DataLocation.GetString(), 0750)
	if err != nil {
		return errors.Wrapf(err, "Failure when creating a directory for the monitoring data")
	}

	hostname, err := os.Hostname()
	if err != nil {
		return err
	}
	viper.SetDefault("Server.Hostname", hostname)
	viper.SetDefault("Xrootd.Sitename", hostname)

	port := param.Xrootd_Port.GetInt()
	if port != 443 {
		viper.SetDefault("Origin.Url", fmt.Sprintf("https://%v:%v", param.Server_Hostname.GetString(), port))
	} else {
		viper.SetDefault("Origin.Url", fmt.Sprintf("https://%v", param.Server_Hostname.GetString()))
	}

<<<<<<< HEAD
	setupTransport()

	tokenRefreshInterval := param.Monitoring_TokenRefreshInterval.GetDuration()
	tokenExpiresIn := param.Monitoring_TokenExpiresIn.GetDuration()

	if tokenExpiresIn == 0 || tokenRefreshInterval == 0 || tokenRefreshInterval > tokenExpiresIn {
		log.Warningln("Invalid Monitoring.TokenRefreshInterval or Monitoring.TokenExpiresIn. Value may be zero or valid time <= refresh interval. You may experience intermittent authorization failure for requests with these token")
	}

=======
>>>>>>> c87f4286
	// Unmarshal Viper config into a Go struct
	err = param.UnmarshalConfig()
	if err != nil {
		return err
	}

	// As necessary, generate a private keys, JWKS and corresponding certs
	// Note: GenerateIssuerJWKS will also generate a private key in the location stored by the viper var "IssuerKey"
	_, err = GenerateIssuerJWKS()
	if err != nil {
		return err
	}
	err = GeneratePrivateKey(param.Server_TLSKey.GetString(), elliptic.P256())
	if err != nil {
		return err
	}
	err = GenerateCert()
	if err != nil {
		return err
	}

	// After we know we have the certs we need, call setupTransport (which uses those certs for its TLSConfig)
	setupTransport()
	return DiscoverFederation()
}

func InitClient() error {
	if err := initConfigDir(); err != nil {
		log.Warningln("No home directory found for user -- will check for configuration yaml in /etc/pelican/")
		viper.Set("ConfigDir", "/etc/pelican")
	}

	configDir := viper.GetString("ConfigDir")
	viper.SetDefault("IssuerKey", filepath.Join(configDir, "issuer.jwk"))

	upper_prefix := GetPreferredPrefix()

	viper.SetDefault("Client.StoppedTransferTimeout", 100)
	viper.SetDefault("Client.SlowTransferRampupTime", 100)
	viper.SetDefault("Client.SlowTransferWindow", 30)

	if upper_prefix == "OSDF" || upper_prefix == "STASH" {
		viper.SetDefault("Federation.TopologyNamespaceURL", "https://topology.opensciencegrid.org/osdf/namespaces")
	}

	viper.SetEnvPrefix(upper_prefix)
	viper.AutomaticEnv()

	viper.SetConfigName("config")
	viper.SetConfigType("yaml")
	err := viper.ReadInConfig()
	if err != nil {
		if _, ok := err.(viper.ConfigFileNotFoundError); !ok {
			return err
		}
		// Do not fail if the config file is missing
	}
	env_config_file := os.Getenv(upper_prefix + "_CONFIG_FILE")
	if len(env_config_file) != 0 {
		fp, err := os.Open(env_config_file)
		if err != nil && !os.IsNotExist(err) {
			return err
		}
		err = viper.ReadConfig(fp)
		if err != nil {
			return err
		}
	}

	// Handle all the grandfathered configuration parameters
	prefixes := GetAllPrefixes()
	prefixes_with_osg := append(prefixes, "OSG")
	for _, prefix := range prefixes_with_osg {
		if _, isSet := os.LookupEnv(prefix + "_DISABLE_HTTP_PROXY"); isSet {
			viper.Set("Client.DisableHttpProxy", true)
			break
		}
	}
	for _, prefix := range prefixes_with_osg {
		if _, isSet := os.LookupEnv(prefix + "_DISABLE_PROXY_FALLBACK"); isSet {
			viper.Set("Client.DisableProxyFallback", true)
			break
		}
	}
	for _, prefix := range prefixes {
		if val, isSet := os.LookupEnv(prefix + "_DIRECTOR_URL"); isSet {
			viper.Set("Federation.DirectorURL", val)
			break
		}
	}
	for _, prefix := range prefixes {
		if val, isSet := os.LookupEnv(prefix + "_NAMESPACE_URL"); isSet {
			viper.Set("Federation.NamespaceURL", val)
			break
		}
	}
	for _, prefix := range prefixes {
		if val, isSet := os.LookupEnv(prefix + "_TOPOLOGY_NAMESPACE_URL"); isSet {
			viper.Set("Federation.TopologyNamespaceURL", val)
			break
		}
	}

	// Check the environment variable STASHCP_MINIMUM_DOWNLOAD_SPEED (and all the prefix variants)
	var downloadLimit int64 = 1024 * 100
	var prefixes_with_cp []string
	for _, prefix := range prefixes {
		prefixes_with_cp = append(prefixes_with_cp, prefix+"CP")
	}
	for _, prefix := range append(prefixes, prefixes_with_cp...) {
		downloadLimitStr := os.Getenv(prefix + "_MINIMUM_DOWNLOAD_SPEED")
		if len(downloadLimitStr) == 0 {
			continue
		}
		var err error
		downloadLimit, err = strconv.ParseInt(downloadLimitStr, 10, 64)
		if err != nil {
			log.Errorf("Environment variable %s_MINIMUM_DOWNLOAD_SPEED=%s is not parsable as integer: %s",
				prefixes, downloadLimitStr, err.Error())
		}
		break
	}
	if viper.IsSet("MinimumDownloadSpeed") {
		viper.SetDefault("Client.MinimumDownloadSpeed", param.MinimumDownloadSpeed.GetInt())
	} else {
		viper.Set("Client.MinimumDownloadSpeed", downloadLimit)
	}

	// Handle more legacy config options
	if viper.IsSet("DisableProxyFallback") {
		viper.SetDefault("Client.DisableProxyFallback", param.DisableProxyFallback.GetBool())
	}
	if viper.IsSet("DisableHttpProxy") {
		viper.SetDefault("Client.DisableHttpProxy", param.DisableHttpProxy.GetBool())
	}

	setupTransport()

	// Unmarshal Viper config into a Go struct
	err = param.UnmarshalConfig()
	if err != nil {
		return err
	}

	return DiscoverFederation()
}

func SetLogging(logLevel log.Level) {
	textFormatter := log.TextFormatter{}
	textFormatter.DisableLevelTruncation = true
	textFormatter.FullTimestamp = true
	log.SetFormatter(&textFormatter)
	log.SetLevel(logLevel)
}<|MERGE_RESOLUTION|>--- conflicted
+++ resolved
@@ -469,7 +469,6 @@
 		viper.SetDefault("Origin.Url", fmt.Sprintf("https://%v", param.Server_Hostname.GetString()))
 	}
 
-<<<<<<< HEAD
 	setupTransport()
 
 	tokenRefreshInterval := param.Monitoring_TokenRefreshInterval.GetDuration()
@@ -479,8 +478,6 @@
 		log.Warningln("Invalid Monitoring.TokenRefreshInterval or Monitoring.TokenExpiresIn. Value may be zero or valid time <= refresh interval. You may experience intermittent authorization failure for requests with these token")
 	}
 
-=======
->>>>>>> c87f4286
 	// Unmarshal Viper config into a Go struct
 	err = param.UnmarshalConfig()
 	if err != nil {
