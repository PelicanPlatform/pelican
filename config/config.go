/***************************************************************
 *
 * Copyright (C) 2023, Pelican Project, Morgridge Institute for Research
 *
 * Licensed under the Apache License, Version 2.0 (the "License"); you
 * may not use this file except in compliance with the License.  You may
 * obtain a copy of the License at
 *
 *    http://www.apache.org/licenses/LICENSE-2.0
 *
 * Unless required by applicable law or agreed to in writing, software
 * distributed under the License is distributed on an "AS IS" BASIS,
 * WITHOUT WARRANTIES OR CONDITIONS OF ANY KIND, either express or implied.
 * See the License for the specific language governing permissions and
 * limitations under the License.
 *
 ***************************************************************/

package config

import (
	"crypto/tls"
	"crypto/x509"
	_ "embed"
	"encoding/json"
	"fmt"
	"io"
	"net"
	"net/http"
	"net/url"
	"os"
	"os/signal"
	"path"
	"path/filepath"
	"strconv"
	"strings"
	"sync"
	"syscall"
	"time"

	"github.com/gin-gonic/gin"
	"github.com/go-playground/validator/v10"
	"github.com/gorilla/csrf"
	adapter "github.com/gwatts/gin-adapter"
	"github.com/pelicanplatform/pelican/param"
	"github.com/pkg/errors"
	log "github.com/sirupsen/logrus"
	"github.com/spf13/cobra"
	"github.com/spf13/viper"
)

// Structs holding the OAuth2 state (and any other OSDF config needed)
type (
	TokenEntry struct {
		Expiration   int64  `yaml:"expiration"`
		AccessToken  string `yaml:"access_token"`
		RefreshToken string `yaml:"refresh_token,omitempty"`
	}

	PrefixEntry struct {
		// OSDF namespace prefix
		Prefix       string       `yaml:"prefix"`
		ClientID     string       `yaml:"client_id"`
		ClientSecret string       `yaml:"client_secret"`
		Tokens       []TokenEntry `yaml:"tokens,omitempty"`
	}

	OSDFConfig struct {

		// Top-level OSDF object
		OSDF struct {
			// List of OAuth2 client configurations
			OauthClient []PrefixEntry `yaml:"oauth_client,omitempty"`
		} `yaml:"OSDF"`
	}

	FederationDiscovery struct {
		DirectorEndpoint              string `json:"director_endpoint"`
		NamespaceRegistrationEndpoint string `json:"namespace_registration_endpoint"`
		JwksUri                       string `json:"jwks_uri"`
	}

	TokenOperation int

	TokenGenerationOpts struct {
		Operation TokenOperation
	}
)

type ServerType int // ServerType is a bit mask indicating which Pelican server(s) are running in the current process

const (
	CacheType ServerType = 1 << iota
	OriginType
	DirectorType
	RegistryType
)

const (
	TokenWrite TokenOperation = iota
	TokenRead
	TokenSharedWrite
	TokenSharedRead
)

var (
	// Some of the unit tests probe behavior specific to OSDF vs Pelican.  Hence,
	// we need a way to override the preferred prefix.
	testingPreferredPrefix string

	//go:embed resources/defaults.yaml
	defaultsYaml string
	//go:embed resources/osdf.yaml
	osdfDefaultsYaml string

	// Potentially holds a directory to cleanup
	tempRunDir  string
	cleanupOnce sync.Once

	// Our global transports that only will get reconfigured if needed
	transport     *http.Transport
	onceTransport sync.Once

<<<<<<< HEAD
	// Global CSRF hanlder that shares the same auth key
	csrfHanlder     gin.HandlerFunc
	onceCSRFHanlder sync.Once

	// Global struct validator
	validate *validator.Validate
)

func init() {
	validate = validator.New(validator.WithRequiredStructEnabled())
}

func (sType ServerType) IsSet(otherVal ServerType) bool {
	return sType&otherVal == otherVal
=======
	// A variable indicating enabled Pelican servers in the current process
	enabledServers ServerType
	setServerOnce  sync.Once
)

// Set sets a list of newServers to ServerType instance
func (sType *ServerType) Set(newServers []ServerType) {
	for _, server := range newServers {
		*sType |= server
	}
}

// IsEnabled checks if a testServer is in the ServerType instance
func (sType ServerType) IsEnabled(testServer ServerType) bool {
	return sType&testServer == testServer
}

// setEnabledServer sets the global variable config.EnabledServers to include newServers.
// Since this function should only be called in config package, we mark it "private" to avoid
// reset value in other pacakge
//
// This will only be called once in a single process
func setEnabledServer(newServers []ServerType) {
	setServerOnce.Do(func() {
		// For each process, we only want to set enabled servers once
		enabledServers.Set(newServers)
	})
}

// IsServerEnabled checks if testServer is enabled in the current process.
//
// Use this function to check which server(s) are running in the current process.
func IsServerEnabled(testServer ServerType) bool {
	return enabledServers.IsEnabled(testServer)
>>>>>>> 9be45e55
}

func (sType ServerType) String() string {
	switch sType {
	case CacheType:
		return "Cache"
	case OriginType:
		return "Origin"
	case DirectorType:
		return "Director"
	case RegistryType:
		return "Registry"
	}
	return "Unknown"
}

// Based on the name of the current binary, determine the preferred "style"
// of behavior.  For example, a binary with the "osdf_" prefix should utilize
// the known URLs for OSDF.  For "pelican"-style commands, the user will
// need to manually configure the location of the director endpoint.
func GetPreferredPrefix() string {
	// Testing override to programmatically force different behaviors.
	if testingPreferredPrefix != "" {
		return testingPreferredPrefix
	}
	arg0 := strings.ToUpper(filepath.Base(os.Args[0]))
	underscore_idx := strings.Index(arg0, "_")
	if underscore_idx != -1 {
		return arg0[0:underscore_idx]
	}
	if strings.HasPrefix(arg0, "STASH") {
		return "STASH"
	} else if strings.HasPrefix(arg0, "OSDF") {
		return "OSDF"
	}
	return "PELICAN"
}

// Override the auto-detected preferred prefix; mostly meant for unittests.
// Returns the old preferred prefix.
func SetPreferredPrefix(newPref string) string {
	oldPref := testingPreferredPrefix
	testingPreferredPrefix = newPref
	return oldPref
}

// Get the list of valid prefixes for this binary.  Given there's been so
// many renames of the project (stash -> osdf -> pelican), we allow multiple
// prefixes when searching through environment variables.
func GetAllPrefixes() []string {
	prefixes := []string{GetPreferredPrefix()}

	if prefixes[0] == "OSDF" {
		prefixes = append(prefixes, "STASH", "PELICAN")
	} else if prefixes[0] == "STASH" {
		prefixes = append(prefixes, "OSDF", "PELICAN")
	}
	return prefixes
}

func DiscoverFederation() error {
	federationStr := param.Federation_DiscoveryUrl.GetString()
	if len(federationStr) == 0 {
		log.Debugln("Federation URL is unset; skipping discovery")
		return nil
	}
	log.Debugln("Federation URL:", federationStr)
	curDirectorURL := param.Federation_DirectorUrl.GetString()
	curNamespaceURL := param.Federation_NamespaceUrl.GetString()
	if len(curDirectorURL) != 0 && len(curNamespaceURL) != 0 {
		return nil
	}

	log.Debugln("Performing federation service discovery against endpoint", federationStr)
	federationUrl, err := url.Parse(federationStr)
	if err != nil {
		return errors.Wrapf(err, "Invalid federation value %s:", federationStr)
	}
	federationUrl.Scheme = "https"
	if len(federationUrl.Path) > 0 && len(federationUrl.Host) == 0 {
		federationUrl.Host = federationUrl.Path
		federationUrl.Path = ""
	}

	discoveryUrl, _ := url.Parse(federationUrl.String())
	discoveryUrl.Path, err = url.JoinPath(federationUrl.Path, ".well-known/pelican-configuration")
	if err != nil {
		return errors.Wrap(err, "Unable to parse federation url because of invalid path")
	}

	httpClient := http.Client{
		Transport: GetTransport(),
		Timeout:   time.Second * 5,
	}
	req, err := http.NewRequest(http.MethodGet, discoveryUrl.String(), nil)
	if err != nil {
		return errors.Wrapf(err, "Failure when doing federation metadata request creation for %s", discoveryUrl)
	}
	req.Header.Set("User-Agent", "pelican/7")

	result, err := httpClient.Do(req)
	if err != nil {
		return errors.Wrapf(err, "Failure when doing federation metadata lookup to %s", discoveryUrl)
	}

	if result.Body != nil {
		defer result.Body.Close()
	}

	body, err := io.ReadAll(result.Body)
	if err != nil {
		return errors.Wrapf(err, "Failure when doing federation metadata read to %s", discoveryUrl)
	}

	metadata := FederationDiscovery{}
	err = json.Unmarshal(body, &metadata)
	if err != nil {
		return errors.Wrapf(err, "Failure when parsing federation metadata at %s", discoveryUrl)
	}
	if curDirectorURL == "" {
		log.Debugln("Federation service discovery resulted in director URL", metadata.DirectorEndpoint)
		viper.Set("Federation.DirectorUrl", metadata.DirectorEndpoint)
	}
	if curNamespaceURL == "" {
		log.Debugln("Federation service discovery resulted in namespace registration URL",
			metadata.NamespaceRegistrationEndpoint)
		viper.Set("Federation.NamespaceUrl", metadata.NamespaceRegistrationEndpoint)
	}

	viper.Set("Federation.JwkUrl", metadata.JwksUri)

	return nil
}

func cleanupDirOnShutdown(dir string) {
	sigs := make(chan os.Signal, 1)
	tempRunDir = dir
	signal.Notify(sigs, syscall.SIGINT, syscall.SIGTERM, syscall.SIGQUIT)
	go func() {
		<-sigs
		CleanupTempResources()
	}()
}

func CleanupTempResources() {
	cleanupOnce.Do(func() {
		if tempRunDir != "" {
			os.RemoveAll(tempRunDir)
			tempRunDir = ""
		}
	})
}

func getConfigBase() (string, error) {
	home, err := os.UserHomeDir()
	if err != nil {
		return "", err
	}

	return filepath.Join(home, ".config", "pelican"), nil
}

func setupTransport() {
	//Getting timeouts and other information from defaults.yaml
	maxIdleConns := param.Transport_MaxIdleConns.GetInt()
	idleConnTimeout := param.Transport_IdleConnTimeout.GetDuration()
	transportTLSHandshakeTimeout := param.Transport_TLSHandshakeTimeout.GetDuration()
	expectContinueTimeout := param.Transport_ExpectContinueTimeout.GetDuration()
	responseHeaderTimeout := param.Transport_ResponseHeaderTimeout.GetDuration()

	transportDialerTimeout := param.Transport_DialerTimeout.GetDuration()
	transportKeepAlive := param.Transport_DialerKeepAlive.GetDuration()

	//Set up the transport
	transport = &http.Transport{
		Proxy: http.ProxyFromEnvironment,
		DialContext: (&net.Dialer{
			Timeout:   transportDialerTimeout,
			KeepAlive: transportKeepAlive,
		}).DialContext,
		MaxIdleConns:          maxIdleConns,
		IdleConnTimeout:       idleConnTimeout,
		TLSHandshakeTimeout:   transportTLSHandshakeTimeout,
		ExpectContinueTimeout: expectContinueTimeout,
		ResponseHeaderTimeout: responseHeaderTimeout,
	}
	if param.TLSSkipVerify.GetBool() {
		transport.TLSClientConfig = &tls.Config{InsecureSkipVerify: true}
	}
	if caCert, err := LoadCertficate(param.Server_TLSCACertificateFile.GetString()); err == nil {
		systemPool, err := x509.SystemCertPool()
		if err == nil {
			systemPool.AddCert(caCert)
			// Ensure that we don't override the InsecureSkipVerify if it's present
			if transport.TLSClientConfig == nil {
				transport.TLSClientConfig = &tls.Config{RootCAs: systemPool}
			} else {
				transport.TLSClientConfig.RootCAs = systemPool
			}
		}
	}
}

func setupCSRFHandler() {
	csrfKey, err := LoadSessionSecret()
	if err != nil {
		log.Error("Error loading session secret, abort setting up CSRF handler:", err)
		return
	}
	CSRF := csrf.Protect(csrfKey,
		csrf.SameSite(csrf.SameSiteStrictMode),
		csrf.Path("/"),
		csrf.ErrorHandler(http.HandlerFunc(func(w http.ResponseWriter, r *http.Request) {
			w.WriteHeader(http.StatusForbidden)
			_, err := w.Write([]byte(`{"message": "CSRF token invalid"}`))
			if err != nil {
				log.Error("Error writing error message back as response")
			}
		})),
	)
	csrfHanlder = adapter.Wrap(CSRF)
}

func GetCSRFHandler() (gin.HandlerFunc, error) {
	onceCSRFHanlder.Do(func() {
		setupCSRFHandler()
	})
	if csrfHanlder == nil {
		return nil, errors.New("Error setting up the CSRF hanlder")
	}
	return csrfHanlder, nil
}

func parseServerIssuerURL(sType ServerType) error {
	if param.Server_IssuerUrl.GetString() != "" {
		_, err := url.Parse(param.Server_IssuerUrl.GetString())
		if err != nil {
			return errors.Wrapf(err, "Failed to parse the Server.IssuerUrl %s loaded from config", param.Server_IssuerUrl.GetString())
		}
		return nil
	}

	if param.Server_IssuerHostname.GetString() != "" {
		if param.Server_IssuerPort.GetInt() != 0 { // Will be the default if not set
			// We assume any issuer is running https, otherwise we're crazy
			issuerUrl := url.URL{
				Scheme: "https",
				Host:   fmt.Sprintf("%s:%d", param.Server_IssuerHostname.GetString(), param.Server_IssuerPort.GetInt()),
			}
			viper.Set("Server.IssuerUrl", issuerUrl.String())
			return nil
		}
		return errors.New("If Server.IssuerHostname is configured, you must provide a valid port")
	}

	if sType == OriginType {
		// If Origin.Mode is set to anything that isn't "posix" or "", assume we're running a plugin and
		// that the origin's issuer URL actually uses the same port as OriginUI instead of XRootD. This is
		// because under that condition, keys are being served by the Pelican process instead of by XRootD
		originMode := param.Origin_Mode.GetString()
		if originMode == "" || originMode == "posix" {
			// In this case, we use the default set up by config.go, which uses the xrootd port
			issuerUrl, err := url.Parse(param.Origin_Url.GetString())
			if err != nil {
				return errors.Wrap(err, "Failed to parse the issuer URL from the default origin URL")
			}
			viper.Set("Server.IssuerUrl", issuerUrl.String())
			return nil
		} else {
			issuerUrl, err := url.Parse(param.Server_ExternalWebUrl.GetString())
			if err != nil {
				return errors.Wrap(err, "Failed to parse the issuer URL generated from Server.ExternalWebUrl")
			}
			viper.Set("Server.IssuerUrl", issuerUrl.String())
			return nil
		}
	} else {
		issuerUrlStr := param.Server_ExternalWebUrl.GetString()
		issuerUrl, err := url.Parse(issuerUrlStr)
		if err != nil {
			return errors.Wrap(err, "Failed to parse the issuer URL generated using the parsed Server.ExternalWebUrl")
		}
		viper.Set("Server.IssuerUrl", issuerUrl.String())
		return nil
	}
}

// function to get/setup the transport (only once)
func GetTransport() *http.Transport {
	onceTransport.Do(func() {
		setupTransport()
	})
	return transport
}

// Get singleton global validte method for field validation
func GetValidate() *validator.Validate {
	return validate
}

func InitConfig() {
	viper.SetConfigType("yaml")
	// 1) Set up defaults.yaml
	err := viper.MergeConfig(strings.NewReader(defaultsYaml))
	if err != nil {
		cobra.CheckErr(err)
	}
	// 2) Set up osdf.yaml (if needed)
	prefix := GetPreferredPrefix()
	if prefix == "OSDF" {
		err := viper.MergeConfig(strings.NewReader(osdfDefaultsYaml))
		if err != nil {
			cobra.CheckErr(err)
		}
	}
	if configFile := viper.GetString("config"); configFile != "" {
		viper.SetConfigFile(configFile)
	} else {
		home, err := os.UserHomeDir()
		if err != nil {
			log.Warningln("No home directory found for user -- will check for configuration yaml in /etc/pelican/")
		}

		// 3) Set up pelican.yaml (has higher precedence)
		viper.AddConfigPath(filepath.Join(home, ".config", "pelican"))
		viper.AddConfigPath(filepath.Join("/etc", "pelican"))
		viper.SetConfigType("yaml")
		viper.SetConfigName("pelican")
	}

	viper.SetEnvPrefix(prefix)
	viper.AutomaticEnv()
	// This line allows viper to use an env var like ORIGIN_VALUE to override the viper string "Origin.Value"
	viper.SetEnvKeyReplacer(strings.NewReplacer(".", "_"))
	if err := viper.MergeInConfig(); err != nil {
		if _, ok := err.(viper.ConfigFileNotFoundError); !ok {
			cobra.CheckErr(err)
		}
	}
	if param.Debug.GetBool() {
		SetLogging(log.DebugLevel)
	} else {
		logLevel := param.Logging_Level.GetString()
		level, err := log.ParseLevel(logLevel)
		cobra.CheckErr(err)
		SetLogging(level)
	}

	logLocation := param.Logging_LogLocation.GetString()
	if logLocation != "" {
		dir := filepath.Dir(logLocation)
		if dir != "" {
			if err := os.MkdirAll(dir, 0644); err != nil {
				log.Errorf("Failed to access/create specified directory. Error: %v", err)
				os.Exit(1)
			}
		}
		// Note: do not need to close the file, logrus does it for us
		f, err := os.OpenFile(logLocation, os.O_WRONLY|os.O_CREATE|os.O_APPEND, 0644)
		if err != nil {
			log.Errorf("Failed to access specified log file. Error: %v", err)
			os.Exit(1)
		}
		log.SetOutput(f)
	}
}

func initConfigDir() error {
	configDir := viper.GetString("ConfigDir")
	if configDir == "" {
		if IsRootExecution() {
			configDir = "/etc/pelican"
		} else {
			configTmp, err := getConfigBase()
			if err != nil {
				return err
			}
			configDir = configTmp
		}
		viper.SetDefault("ConfigDir", configDir)
	}
	return nil
}

// Initialize Pelican server instance. Pass a list of "enabledServers" if you want to enable multiple servers,
// and pass your "current" server to instantiate through "currentServer" so that the functions
// knows which server it's being evoked for
func InitServer(enabledServers []ServerType, currentServer ServerType) error {
	if err := initConfigDir(); err != nil {
		return errors.Wrap(err, "Failed to initialize the server configuration")
	}

	setEnabledServer(enabledServers)

	xrootdPrefix := ""
	if currentServer == OriginType {
		xrootdPrefix = "origin"
	} else if currentServer == CacheType {
		xrootdPrefix = "cache"
	}
	configDir := viper.GetString("ConfigDir")
	viper.SetConfigType("yaml")
	viper.SetDefault("Server.TLSCertificate", filepath.Join(configDir, "certificates", "tls.crt"))
	viper.SetDefault("Server.TLSKey", filepath.Join(configDir, "certificates", "tls.key"))
	viper.SetDefault("Server.TLSCAKey", filepath.Join(configDir, "certificates", "tlsca.key"))
	viper.SetDefault("Server.SessionSecretFile", filepath.Join(configDir, "session-secret"))
	viper.SetDefault("Xrootd.RobotsTxtFile", filepath.Join(configDir, "robots.txt"))
	viper.SetDefault("Xrootd.ScitokensConfig", filepath.Join(configDir, "xrootd", "scitokens.cfg"))
	viper.SetDefault("Xrootd.Authfile", filepath.Join(configDir, "xrootd", "authfile"))
	viper.SetDefault("Xrootd.MacaroonsKeyFile", filepath.Join(configDir, "macaroons-secret"))
	viper.SetDefault("IssuerKey", filepath.Join(configDir, "issuer.jwk"))
	viper.SetDefault("Server.UIPasswordFile", filepath.Join(configDir, "server-web-passwd"))
	viper.SetDefault("Server.UIActivationCodeFile", filepath.Join(configDir, "server-web-activation-code"))
	viper.SetDefault("Server.SessionSecretFile", filepath.Join(configDir, "session-secret"))
	viper.SetDefault("OIDC.ClientIDFile", filepath.Join(configDir, "oidc-client-id"))
	viper.SetDefault("OIDC.ClientSecretFile", filepath.Join(configDir, "oidc-client-secret"))
	viper.SetDefault("Cache.ExportLocation", "/")
	viper.SetDefault("Registry.RequireKeyChaining", true)
	if IsRootExecution() {
		viper.SetDefault("Xrootd.RunLocation", filepath.Join("/run", "pelican", "xrootd", xrootdPrefix))
		viper.SetDefault("Cache.DataLocation", "/run/pelican/xcache")
		viper.SetDefault("Origin.Multiuser", true)
		viper.SetDefault("Director.GeoIPLocation", "/var/cache/pelican/maxmind/GeoLite2-City.mmdb")
		viper.SetDefault("Registry.DbLocation", "/var/lib/pelican/registry.sqlite")
		viper.SetDefault("Monitoring.DataLocation", "/var/lib/pelican/monitoring/data")
	} else {
		viper.SetDefault("Director.GeoIPLocation", filepath.Join(configDir, "maxmind", "GeoLite2-City.mmdb"))
		viper.SetDefault("Registry.DbLocation", filepath.Join(configDir, "ns-registry.sqlite"))
		viper.SetDefault("Monitoring.DataLocation", filepath.Join(configDir, "monitoring/data"))

		if userRuntimeDir := os.Getenv("XDG_RUNTIME_DIR"); userRuntimeDir != "" {
			runtimeDir := filepath.Join(userRuntimeDir, "pelican", xrootdPrefix)
			err := os.MkdirAll(runtimeDir, 0750)
			if err != nil {
				return err
			}
			viper.SetDefault("Xrootd.RunLocation", runtimeDir)
			viper.SetDefault("Cache.DataLocation", path.Join(runtimeDir, "xcache"))
		} else {
			dir, err := os.MkdirTemp("", "pelican-xrootd-*")
			if err != nil {
				return err
			}
			viper.SetDefault("Xrootd.RunLocation", filepath.Join(dir, xrootdPrefix))
			viper.SetDefault("Cache.DataLocation", path.Join(dir, "xcache"))
			cleanupDirOnShutdown(dir)
		}
		viper.SetDefault("Origin.Multiuser", false)
	}
	// Any platform-specific paths should go here
	err := InitServerOSDefaults()
	if err != nil {
		return errors.Wrapf(err, "Failure when setting up OS-specific configuration")
	}

	err = os.MkdirAll(param.Monitoring_DataLocation.GetString(), 0750)
	if err != nil {
		return errors.Wrapf(err, "Failure when creating a directory for the monitoring data")
	}

	hostname, err := os.Hostname()
	if err != nil {
		return err
	}
	viper.SetDefault("Server.Hostname", hostname)
	viper.SetDefault("Xrootd.Sitename", hostname)
	// For the rest of the function, use the hostname provided by the admin if
	// they have overridden the defaults.
	hostname = viper.GetString("Server.Hostname")

	if currentServer == CacheType {
		viper.Set("Xrootd.Port", param.Cache_Port.GetInt())
	}
	xrootdPort := param.Xrootd_Port.GetInt()
	if xrootdPort != 443 {
		viper.SetDefault("Origin.Url", fmt.Sprintf("https://%v:%v", param.Server_Hostname.GetString(), xrootdPort))
	} else {
		viper.SetDefault("Origin.Url", fmt.Sprintf("https://%v", param.Server_Hostname.GetString()))
	}

	webPort := param.Server_WebPort.GetInt()
	viper.SetDefault("Server.ExternalWebUrl", fmt.Sprint("https://", hostname, ":", webPort))
	externalAddressStr := param.Server_ExternalWebUrl.GetString()
	if _, err = url.Parse(externalAddressStr); err != nil {
		return errors.Wrap(err, fmt.Sprint("Invalid Server.ExternalWebUrl: ", externalAddressStr))
	}

	tokenRefreshInterval := param.Monitoring_TokenRefreshInterval.GetDuration()
	tokenExpiresIn := param.Monitoring_TokenExpiresIn.GetDuration()

	if tokenExpiresIn == 0 || tokenRefreshInterval == 0 || tokenRefreshInterval > tokenExpiresIn {
		viper.Set("Monitoring.TokenRefreshInterval", time.Minute*59)
		viper.Set("Monitoring.TokenExpiresIn", time.Hour*1)
		log.Warningln("Invalid Monitoring.TokenRefreshInterval or Monitoring.TokenExpiresIn. Fallback to 59m for refresh interval and 1h for valid interval")
	}

	// Unmarshal Viper config into a Go struct
	unmarshalledConfig, err := param.UnmarshalConfig()
	if err != nil || unmarshalledConfig == nil {
		return err
	}

	// As necessary, generate private keys, JWKS and corresponding certs

	// Note: This function will generate a private key in the location stored by the viper var "IssuerKey"
	// iff there isn't any valid private key present in that location
	_, err = GetIssuerPublicJWKS()
	if err != nil {
		return err
	}

	// Check if we have required files in place to set up TLS, or we will generate them
	err = GenerateCert()
	if err != nil {
		return err
	}

	// Generate the session secret and save it as the default value
	if err := GenerateSessionSecret(); err != nil {
		return err
	}

	// After we know we have the certs we need, call setupTransport (which uses those certs for its TLSConfig)
	setupTransport()

	// Setup CSRF middleware. To use it, you need to add this middleware to your chain
	// of http handlers by calling config.GetCSRFHandler()
	setupCSRFHandler()

	// Set up the server's issuer URL so we can access that data wherever we need to find keys and whatnot
	// This populates Server.IssuerUrl, and can be safely fetched using server_utils.GetServerIssuerURL()
	err = parseServerIssuerURL(currentServer)
	if err != nil {
		return err
	}

	return DiscoverFederation()
}

func InitClient() error {
	if err := initConfigDir(); err != nil {
		log.Warningln("No home directory found for user -- will check for configuration yaml in /etc/pelican/")
		viper.Set("ConfigDir", "/etc/pelican")
	}

	configDir := viper.GetString("ConfigDir")
	viper.SetDefault("IssuerKey", filepath.Join(configDir, "issuer.jwk"))

	upper_prefix := GetPreferredPrefix()

	viper.SetDefault("Client.StoppedTransferTimeout", 100)
	viper.SetDefault("Client.SlowTransferRampupTime", 100)
	viper.SetDefault("Client.SlowTransferWindow", 30)

	if upper_prefix == "OSDF" || upper_prefix == "STASH" {
		viper.SetDefault("Federation.TopologyNamespaceURL", "https://topology.opensciencegrid.org/osdf/namespaces")
	}

	viper.SetEnvPrefix(upper_prefix)
	viper.AutomaticEnv()

	viper.SetConfigName("config")
	viper.SetConfigType("yaml")
	err := viper.ReadInConfig()
	if err != nil {
		if _, ok := err.(viper.ConfigFileNotFoundError); !ok {
			return err
		}
		// Do not fail if the config file is missing
	}
	env_config_file := os.Getenv(upper_prefix + "_CONFIG_FILE")
	if len(env_config_file) != 0 {
		fp, err := os.Open(env_config_file)
		if err != nil && !os.IsNotExist(err) {
			return err
		}
		err = viper.ReadConfig(fp)
		if err != nil {
			return err
		}
	}

	// Handle all the grandfathered configuration parameters
	prefixes := GetAllPrefixes()
	prefixes_with_osg := append(prefixes, "OSG")
	for _, prefix := range prefixes_with_osg {
		if _, isSet := os.LookupEnv(prefix + "_DISABLE_HTTP_PROXY"); isSet {
			viper.Set("Client.DisableHttpProxy", true)
			break
		}
	}
	for _, prefix := range prefixes_with_osg {
		if _, isSet := os.LookupEnv(prefix + "_DISABLE_PROXY_FALLBACK"); isSet {
			viper.Set("Client.DisableProxyFallback", true)
			break
		}
	}
	for _, prefix := range prefixes {
		if val, isSet := os.LookupEnv(prefix + "_DIRECTOR_URL"); isSet {
			viper.Set("Federation.DirectorURL", val)
			break
		}
	}
	for _, prefix := range prefixes {
		if val, isSet := os.LookupEnv(prefix + "_NAMESPACE_URL"); isSet {
			viper.Set("Federation.NamespaceURL", val)
			break
		}
	}
	for _, prefix := range prefixes {
		if val, isSet := os.LookupEnv(prefix + "_TOPOLOGY_NAMESPACE_URL"); isSet {
			viper.Set("Federation.TopologyNamespaceURL", val)
			break
		}
	}

	// Check the environment variable STASHCP_MINIMUM_DOWNLOAD_SPEED (and all the prefix variants)
	var downloadLimit int64 = 1024 * 100
	var prefixes_with_cp []string
	for _, prefix := range prefixes {
		prefixes_with_cp = append(prefixes_with_cp, prefix+"CP")
	}
	for _, prefix := range append(prefixes, prefixes_with_cp...) {
		downloadLimitStr := os.Getenv(prefix + "_MINIMUM_DOWNLOAD_SPEED")
		if len(downloadLimitStr) == 0 {
			continue
		}
		var err error
		downloadLimit, err = strconv.ParseInt(downloadLimitStr, 10, 64)
		if err != nil {
			log.Errorf("Environment variable %s_MINIMUM_DOWNLOAD_SPEED=%s is not parsable as integer: %s",
				prefixes, downloadLimitStr, err.Error())
		}
		break
	}
	if viper.IsSet("MinimumDownloadSpeed") {
		viper.SetDefault("Client.MinimumDownloadSpeed", param.MinimumDownloadSpeed.GetInt())
	} else {
		viper.Set("Client.MinimumDownloadSpeed", downloadLimit)
	}

	// Handle more legacy config options
	if viper.IsSet("DisableProxyFallback") {
		viper.SetDefault("Client.DisableProxyFallback", param.DisableProxyFallback.GetBool())
	}
	if viper.IsSet("DisableHttpProxy") {
		viper.SetDefault("Client.DisableHttpProxy", param.DisableHttpProxy.GetBool())
	}

	setupTransport()

	// Unmarshal Viper config into a Go struct
	unmarshalledConfig, err := param.UnmarshalConfig()
	if err != nil || unmarshalledConfig == nil {
		return err
	}

	return DiscoverFederation()
}

func SetLogging(logLevel log.Level) {
	textFormatter := log.TextFormatter{}
	textFormatter.DisableLevelTruncation = true
	textFormatter.FullTimestamp = true
	log.SetFormatter(&textFormatter)
	log.SetLevel(logLevel)
}<|MERGE_RESOLUTION|>--- conflicted
+++ resolved
@@ -121,26 +121,21 @@
 	transport     *http.Transport
 	onceTransport sync.Once
 
-<<<<<<< HEAD
 	// Global CSRF hanlder that shares the same auth key
 	csrfHanlder     gin.HandlerFunc
 	onceCSRFHanlder sync.Once
 
 	// Global struct validator
 	validate *validator.Validate
-)
-
-func init() {
-	validate = validator.New(validator.WithRequiredStructEnabled())
-}
-
-func (sType ServerType) IsSet(otherVal ServerType) bool {
-	return sType&otherVal == otherVal
-=======
+
 	// A variable indicating enabled Pelican servers in the current process
 	enabledServers ServerType
 	setServerOnce  sync.Once
 )
+
+func init() {
+	validate = validator.New(validator.WithRequiredStructEnabled())
+}
 
 // Set sets a list of newServers to ServerType instance
 func (sType *ServerType) Set(newServers []ServerType) {
@@ -171,7 +166,6 @@
 // Use this function to check which server(s) are running in the current process.
 func IsServerEnabled(testServer ServerType) bool {
 	return enabledServers.IsEnabled(testServer)
->>>>>>> 9be45e55
 }
 
 func (sType ServerType) String() string {
