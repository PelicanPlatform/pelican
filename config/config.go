/***************************************************************
 *
 * Copyright (C) 2023, Pelican Project, Morgridge Institute for Research
 *
 * Licensed under the Apache License, Version 2.0 (the "License"); you
 * may not use this file except in compliance with the License.  You may
 * obtain a copy of the License at
 *
 *    http://www.apache.org/licenses/LICENSE-2.0
 *
 * Unless required by applicable law or agreed to in writing, software
 * distributed under the License is distributed on an "AS IS" BASIS,
 * WITHOUT WARRANTIES OR CONDITIONS OF ANY KIND, either express or implied.
 * See the License for the specific language governing permissions and
 * limitations under the License.
 *
 ***************************************************************/

package config

import (
	"crypto/tls"
	"crypto/x509"
	_ "embed"
	"encoding/json"
	"fmt"
	"io"
	"net"
	"net/http"
	"net/url"
	"os"
	"os/signal"
	"path"
	"path/filepath"
	"strconv"
	"strings"
	"sync"
	"syscall"
	"time"

	"github.com/pelicanplatform/pelican/param"
	"github.com/pkg/errors"
	log "github.com/sirupsen/logrus"
	"github.com/spf13/cobra"
	"github.com/spf13/viper"
)

// Structs holding the OAuth2 state (and any other OSDF config needed)
type (
	TokenEntry struct {
		Expiration   int64  `yaml:"expiration"`
		AccessToken  string `yaml:"access_token"`
		RefreshToken string `yaml:"refresh_token,omitempty"`
	}

	PrefixEntry struct {
		// OSDF namespace prefix
		Prefix       string       `yaml:"prefix"`
		ClientID     string       `yaml:"client_id"`
		ClientSecret string       `yaml:"client_secret"`
		Tokens       []TokenEntry `yaml:"tokens,omitempty"`
	}

	OSDFConfig struct {

		// Top-level OSDF object
		OSDF struct {
			// List of OAuth2 client configurations
			OauthClient []PrefixEntry `yaml:"oauth_client,omitempty"`
		} `yaml:"OSDF"`
	}

	FederationDiscovery struct {
		DirectorEndpoint              string `json:"director_endpoint"`
		NamespaceRegistrationEndpoint string `json:"namespace_registration_endpoint"`
		JwksUri                       string `json:"jwks_uri"`
	}

	TokenOperation int

	TokenGenerationOpts struct {
		Operation TokenOperation
	}
)

type ServerType int // ServerType is a bit mask indicating which Pelican server(s) are running in the current process

const (
	CacheType ServerType = 1 << iota
	OriginType
	DirectorType
	RegistryType
)

const (
	TokenWrite TokenOperation = iota
	TokenRead
	TokenSharedWrite
	TokenSharedRead
)

var (
	// Some of the unit tests probe behavior specific to OSDF vs Pelican.  Hence,
	// we need a way to override the preferred prefix.
	testingPreferredPrefix string

	//go:embed resources/defaults.yaml
	defaultsYaml string
	//go:embed resources/osdf.yaml
	osdfDefaultsYaml string

	// Potentially holds a directory to cleanup
	tempRunDir  string
	cleanupOnce sync.Once

	// Our global transports that only will get reconfigured if needed
	transport     *http.Transport
	onceTransport sync.Once

	// A variable indicating enabled Pelican servers in the current process
	enabledServers ServerType
	setServerOnce  sync.Once
)

// Set sets a list of newServers to ServerType instance
func (sType *ServerType) Set(newServers []ServerType) {
	for _, server := range newServers {
		*sType |= server
	}
}

// IsEnabled checks if a testServer is in the ServerType instance
func (sType ServerType) IsEnabled(testServer ServerType) bool {
	return sType&testServer == testServer
}

// setEnabledServer sets the global variable config.EnabledServers to include newServers.
// Since this function should only be called in config package, we mark it "private" to avoid
// reset value in other pacakge
//
// This will only be called once in a single process
func setEnabledServer(newServers []ServerType) {
	setServerOnce.Do(func() {
		// For each process, we only want to set enabled servers once
		enabledServers.Set(newServers)
	})
}

// IsServerEnabled checks if testServer is enabled in the current process.
//
// Use this function to check which server(s) are running in the current process.
func IsServerEnabled(testServer ServerType) bool {
	return enabledServers.IsEnabled(testServer)
}

func (sType ServerType) String() string {
	switch sType {
	case CacheType:
		return "Cache"
	case OriginType:
		return "Origin"
	case DirectorType:
		return "Director"
	case RegistryType:
		return "Registry"
	}
	return "Unknown"
}

// Based on the name of the current binary, determine the preferred "style"
// of behavior.  For example, a binary with the "osdf_" prefix should utilize
// the known URLs for OSDF.  For "pelican"-style commands, the user will
// need to manually configure the location of the director endpoint.
func GetPreferredPrefix() string {
	// Testing override to programmatically force different behaviors.
	if testingPreferredPrefix != "" {
		return testingPreferredPrefix
	}
	arg0 := strings.ToUpper(filepath.Base(os.Args[0]))
	underscore_idx := strings.Index(arg0, "_")
	if underscore_idx != -1 {
		return arg0[0:underscore_idx]
	}
	if strings.HasPrefix(arg0, "STASH") {
		return "STASH"
	} else if strings.HasPrefix(arg0, "OSDF") {
		return "OSDF"
	}
	return "PELICAN"
}

// Override the auto-detected preferred prefix; mostly meant for unittests.
// Returns the old preferred prefix.
func SetPreferredPrefix(newPref string) string {
	oldPref := testingPreferredPrefix
	testingPreferredPrefix = newPref
	return oldPref
}

// Get the list of valid prefixes for this binary.  Given there's been so
// many renames of the project (stash -> osdf -> pelican), we allow multiple
// prefixes when searching through environment variables.
func GetAllPrefixes() []string {
	prefixes := []string{GetPreferredPrefix()}

	if prefixes[0] == "OSDF" {
		prefixes = append(prefixes, "STASH", "PELICAN")
	} else if prefixes[0] == "STASH" {
		prefixes = append(prefixes, "OSDF", "PELICAN")
	}
	return prefixes
}

func DiscoverFederation() error {
	federationStr := param.Federation_DiscoveryUrl.GetString()
	if len(federationStr) == 0 {
		log.Debugln("Federation URL is unset; skipping discovery")
		return nil
	}
	log.Debugln("Federation URL:", federationStr)
	curDirectorURL := param.Federation_DirectorUrl.GetString()
	curNamespaceURL := param.Federation_NamespaceUrl.GetString()
	if len(curDirectorURL) != 0 && len(curNamespaceURL) != 0 {
		return nil
	}

	log.Debugln("Performing federation service discovery against endpoint", federationStr)
	federationUrl, err := url.Parse(federationStr)
	if err != nil {
		return errors.Wrapf(err, "Invalid federation value %s:", federationStr)
	}
	federationUrl.Scheme = "https"
	if len(federationUrl.Path) > 0 && len(federationUrl.Host) == 0 {
		federationUrl.Host = federationUrl.Path
		federationUrl.Path = ""
	}

	discoveryUrl, _ := url.Parse(federationUrl.String())
	discoveryUrl.Path, err = url.JoinPath(federationUrl.Path, ".well-known/pelican-configuration")
	if err != nil {
		return errors.Wrap(err, "Unable to parse federation url because of invalid path")
	}

	httpClient := http.Client{
		Transport: GetTransport(),
		Timeout:   time.Second * 5,
	}
	req, err := http.NewRequest(http.MethodGet, discoveryUrl.String(), nil)
	if err != nil {
		return errors.Wrapf(err, "Failure when doing federation metadata request creation for %s", discoveryUrl)
	}
	req.Header.Set("User-Agent", "pelican/7")

	result, err := httpClient.Do(req)
	if err != nil {
		return errors.Wrapf(err, "Failure when doing federation metadata lookup to %s", discoveryUrl)
	}

	if result.Body != nil {
		defer result.Body.Close()
	}

	body, err := io.ReadAll(result.Body)
	if err != nil {
		return errors.Wrapf(err, "Failure when doing federation metadata read to %s", discoveryUrl)
	}

	metadata := FederationDiscovery{}
	err = json.Unmarshal(body, &metadata)
	if err != nil {
		return errors.Wrapf(err, "Failure when parsing federation metadata at %s", discoveryUrl)
	}
	if curDirectorURL == "" {
		log.Debugln("Federation service discovery resulted in director URL", metadata.DirectorEndpoint)
		viper.Set("Federation.DirectorUrl", metadata.DirectorEndpoint)
	}
	if curNamespaceURL == "" {
		log.Debugln("Federation service discovery resulted in namespace registration URL",
			metadata.NamespaceRegistrationEndpoint)
		viper.Set("Federation.NamespaceUrl", metadata.NamespaceRegistrationEndpoint)
	}

	viper.Set("Federation.JwkUrl", metadata.JwksUri)

	return nil
}

func cleanupDirOnShutdown(dir string) {
	sigs := make(chan os.Signal, 1)
	tempRunDir = dir
	signal.Notify(sigs, syscall.SIGINT, syscall.SIGTERM, syscall.SIGQUIT)
	go func() {
		<-sigs
		CleanupTempResources()
	}()
}

func CleanupTempResources() {
	cleanupOnce.Do(func() {
		if tempRunDir != "" {
			os.RemoveAll(tempRunDir)
			tempRunDir = ""
		}
	})
}

func getConfigBase() (string, error) {
	home, err := os.UserHomeDir()
	if err != nil {
		return "", err
	}

	return filepath.Join(home, ".config", "pelican"), nil
}

func setupTransport() {
	//Getting timeouts and other information from defaults.yaml
	maxIdleConns := param.Transport_MaxIdleConns.GetInt()
	idleConnTimeout := param.Transport_IdleConnTimeout.GetDuration()
	transportTLSHandshakeTimeout := param.Transport_TLSHandshakeTimeout.GetDuration()
	expectContinueTimeout := param.Transport_ExpectContinueTimeout.GetDuration()
	responseHeaderTimeout := param.Transport_ResponseHeaderTimeout.GetDuration()

	transportDialerTimeout := param.Transport_DialerTimeout.GetDuration()
	transportKeepAlive := param.Transport_DialerKeepAlive.GetDuration()

	//Set up the transport
	transport = &http.Transport{
		Proxy: http.ProxyFromEnvironment,
		DialContext: (&net.Dialer{
			Timeout:   transportDialerTimeout,
			KeepAlive: transportKeepAlive,
		}).DialContext,
		MaxIdleConns:          maxIdleConns,
		IdleConnTimeout:       idleConnTimeout,
		TLSHandshakeTimeout:   transportTLSHandshakeTimeout,
		ExpectContinueTimeout: expectContinueTimeout,
		ResponseHeaderTimeout: responseHeaderTimeout,
	}
	if param.TLSSkipVerify.GetBool() {
		transport.TLSClientConfig = &tls.Config{InsecureSkipVerify: true}
	}
	if caCert, err := LoadCertficate(param.Server_TLSCACertificateFile.GetString()); err == nil {
		systemPool, err := x509.SystemCertPool()
		if err == nil {
			systemPool.AddCert(caCert)
			// Ensure that we don't override the InsecureSkipVerify if it's present
			if transport.TLSClientConfig == nil {
				transport.TLSClientConfig = &tls.Config{RootCAs: systemPool}
			} else {
				transport.TLSClientConfig.RootCAs = systemPool
			}
		}
	}
}

func parseServerIssuerURL(sType ServerType) error {
	if param.Server_IssuerUrl.GetString() != "" {
		_, err := url.Parse(param.Server_IssuerUrl.GetString())
		if err != nil {
			return errors.Wrapf(err, "Failed to parse the Server.IssuerUrl %s loaded from config", param.Server_IssuerUrl.GetString())
		}
		return nil
	}

	if param.Server_IssuerHostname.GetString() != "" {
		if param.Server_IssuerPort.GetInt() != 0 { // Will be the default if not set
			// We assume any issuer is running https, otherwise we're crazy
			issuerUrl := url.URL{
				Scheme: "https",
				Host:   fmt.Sprintf("%s:%d", param.Server_IssuerHostname.GetString(), param.Server_IssuerPort.GetInt()),
			}
			viper.Set("Server.IssuerUrl", issuerUrl.String())
			return nil
		}
		return errors.New("If Server.IssuerHostname is configured, you must provide a valid port")
	}

	if sType == OriginType {
		// If Origin.Mode is set to anything that isn't "posix" or "", assume we're running a plugin and
		// that the origin's issuer URL actually uses the same port as OriginUI instead of XRootD. This is
		// because under that condition, keys are being served by the Pelican process instead of by XRootD
		originMode := param.Origin_Mode.GetString()
		if originMode == "" || originMode == "posix" {
			// In this case, we use the default set up by config.go, which uses the xrootd port
			issuerUrl, err := url.Parse(param.Origin_Url.GetString())
			if err != nil {
				return errors.Wrap(err, "Failed to parse the issuer URL from the default origin URL")
			}
			viper.Set("Server.IssuerUrl", issuerUrl.String())
			return nil
		} else {
			issuerUrl, err := url.Parse(param.Server_ExternalWebUrl.GetString())
			if err != nil {
				return errors.Wrap(err, "Failed to parse the issuer URL generated from Server.ExternalWebUrl")
			}
			viper.Set("Server.IssuerUrl", issuerUrl.String())
			return nil
		}
	} else {
		issuerUrlStr := param.Server_ExternalWebUrl.GetString()
		issuerUrl, err := url.Parse(issuerUrlStr)
		if err != nil {
			return errors.Wrap(err, "Failed to parse the issuer URL generated using the parsed Server.ExternalWebUrl")
		}
		viper.Set("Server.IssuerUrl", issuerUrl.String())
		return nil
	}
}

// function to get/setup the transport (only once)
func GetTransport() *http.Transport {
	onceTransport.Do(func() {
		setupTransport()
	})
	return transport
}

func InitConfig() {
	viper.SetConfigType("yaml")
	// 1) Set up defaults.yaml
	err := viper.MergeConfig(strings.NewReader(defaultsYaml))
	if err != nil {
		cobra.CheckErr(err)
	}
	// 2) Set up osdf.yaml (if needed)
	prefix := GetPreferredPrefix()
	if prefix == "OSDF" {
		err := viper.MergeConfig(strings.NewReader(osdfDefaultsYaml))
		if err != nil {
			cobra.CheckErr(err)
		}
	}
	if configFile := viper.GetString("config"); configFile != "" {
		viper.SetConfigFile(configFile)
	} else {
		home, err := os.UserHomeDir()
		if err != nil {
			log.Warningln("No home directory found for user -- will check for configuration yaml in /etc/pelican/")
		}

		// 3) Set up pelican.yaml (has higher precedence)
		viper.AddConfigPath(filepath.Join(home, ".config", "pelican"))
		viper.AddConfigPath(filepath.Join("/etc", "pelican"))
		viper.SetConfigType("yaml")
		viper.SetConfigName("pelican")
	}

	viper.SetEnvPrefix(prefix)
	viper.AutomaticEnv()
	// This line allows viper to use an env var like ORIGIN_VALUE to override the viper string "Origin.Value"
	viper.SetEnvKeyReplacer(strings.NewReplacer(".", "_"))
	if err := viper.MergeInConfig(); err != nil {
		if _, ok := err.(viper.ConfigFileNotFoundError); !ok {
			cobra.CheckErr(err)
		}
	}
	if param.Debug.GetBool() {
		SetLogging(log.DebugLevel)
	} else {
		logLevel := param.Logging_Level.GetString()
		level, err := log.ParseLevel(logLevel)
		cobra.CheckErr(err)
		SetLogging(level)
	}

	logLocation := param.Logging_LogLocation.GetString()
	if logLocation != "" {
		dir := filepath.Dir(logLocation)
		if dir != "" {
			if err := os.MkdirAll(dir, 0644); err != nil {
				log.Errorf("Failed to access/create specified directory. Error: %v", err)
				os.Exit(1)
			}
		}
		// Note: do not need to close the file, logrus does it for us
		f, err := os.OpenFile(logLocation, os.O_WRONLY|os.O_CREATE|os.O_APPEND, 0644)
		if err != nil {
			log.Errorf("Failed to access specified log file. Error: %v", err)
			os.Exit(1)
		}
		log.SetOutput(f)
	}
}

func initConfigDir() error {
	configDir := viper.GetString("ConfigDir")
	if configDir == "" {
		if IsRootExecution() {
			configDir = "/etc/pelican"
		} else {
			configTmp, err := getConfigBase()
			if err != nil {
				return err
			}
			configDir = configTmp
		}
		viper.SetDefault("ConfigDir", configDir)
	}
	return nil
}

<<<<<<< HEAD
// Compute the string representation of the type of the server running
func computeServerTypeString(sType ServerType) (string, error) {
	if sType.IsSet(OriginType) {
		return "origin", nil
	}
	if sType.IsSet(CacheType) {
		return "cache", nil
	}
	if sType.IsSet(DirectorType) {
		return "director", nil
	}
	if sType.IsSet(RegistryType) {
		return "registry", nil
	}
	return "", errors.New("Unsupported server type: " + sType.String())
}

func InitServer(sType ServerType) error {
=======
// Initialize Pelican server instance. Pass a list of "enabledServers" if you want to enable multiple servers,
// and pass your "current" server to instantiate through "currentServer" so that the functions
// knows which server it's being evoked for
func InitServer(enabledServers []ServerType, currentServer ServerType) error {
>>>>>>> 9be45e55
	if err := initConfigDir(); err != nil {
		return errors.Wrap(err, "Failed to initialize the server configuration")
	}

	setEnabledServer(enabledServers)

	xrootdPrefix := ""
	if currentServer == OriginType {
		xrootdPrefix = "origin"
	} else if currentServer == CacheType {
		xrootdPrefix = "cache"
	}
	monitoringDataLocationPrefix, err := computeServerTypeString(sType)
	if err != nil {
		return err
	}
	configDir := viper.GetString("ConfigDir")
	viper.SetConfigType("yaml")
	viper.SetDefault("Server.TLSCertificate", filepath.Join(configDir, "certificates", "tls.crt"))
	viper.SetDefault("Server.TLSKey", filepath.Join(configDir, "certificates", "tls.key"))
	viper.SetDefault("Server.TLSCAKey", filepath.Join(configDir, "certificates", "tlsca.key"))
	viper.SetDefault("Server.SessionSecretFile", filepath.Join(configDir, "session-secret"))
	viper.SetDefault("Xrootd.RobotsTxtFile", filepath.Join(configDir, "robots.txt"))
	viper.SetDefault("Xrootd.ScitokensConfig", filepath.Join(configDir, "xrootd", "scitokens.cfg"))
	viper.SetDefault("Xrootd.Authfile", filepath.Join(configDir, "xrootd", "authfile"))
	viper.SetDefault("Xrootd.MacaroonsKeyFile", filepath.Join(configDir, "macaroons-secret"))
	viper.SetDefault("IssuerKey", filepath.Join(configDir, "issuer.jwk"))
	viper.SetDefault("Server.UIPasswordFile", filepath.Join(configDir, "server-web-passwd"))
	viper.SetDefault("Server.UIActivationCodeFile", filepath.Join(configDir, "server-web-activation-code"))
	viper.SetDefault("OIDC.ClientIDFile", filepath.Join(configDir, "oidc-client-id"))
	viper.SetDefault("OIDC.ClientSecretFile", filepath.Join(configDir, "oidc-client-secret"))
	viper.SetDefault("Cache.ExportLocation", "/")
	viper.SetDefault("Registry.RequireKeyChaining", true)
	if IsRootExecution() {
		viper.SetDefault("Xrootd.RunLocation", filepath.Join("/run", "pelican", "xrootd", xrootdPrefix))
		viper.SetDefault("Cache.DataLocation", "/run/pelican/xcache")
		viper.SetDefault("Origin.Multiuser", true)
		viper.SetDefault("Director.GeoIPLocation", "/var/cache/pelican/maxmind/GeoLite2-City.mmdb")
		viper.SetDefault("Registry.DbLocation", "/var/lib/pelican/registry.sqlite")
		viper.SetDefault("Monitoring.DataLocation", "/var/lib/pelican/monitoring/"+monitoringDataLocationPrefix+"/data")
	} else {
		viper.SetDefault("Director.GeoIPLocation", filepath.Join(configDir, "maxmind", "GeoLite2-City.mmdb"))
		viper.SetDefault("Registry.DbLocation", filepath.Join(configDir, "ns-registry.sqlite"))
		viper.SetDefault("Monitoring.DataLocation", filepath.Join(configDir, "monitoring", monitoringDataLocationPrefix, "data"))

		if userRuntimeDir := os.Getenv("XDG_RUNTIME_DIR"); userRuntimeDir != "" {
			runtimeDir := filepath.Join(userRuntimeDir, "pelican", xrootdPrefix)
			err := os.MkdirAll(runtimeDir, 0750)
			if err != nil {
				return err
			}
			viper.SetDefault("Xrootd.RunLocation", runtimeDir)
			viper.SetDefault("Cache.DataLocation", path.Join(runtimeDir, "xcache"))
		} else {
			dir, err := os.MkdirTemp("", "pelican-xrootd-*")
			if err != nil {
				return err
			}
			viper.SetDefault("Xrootd.RunLocation", filepath.Join(dir, xrootdPrefix))
			viper.SetDefault("Cache.DataLocation", path.Join(dir, "xcache"))
			cleanupDirOnShutdown(dir)
		}
		viper.SetDefault("Origin.Multiuser", false)
	}
	// Any platform-specific paths should go here
	err = InitServerOSDefaults()
	if err != nil {
		return errors.Wrapf(err, "Failure when setting up OS-specific configuration")
	}

	err = os.MkdirAll(param.Monitoring_DataLocation.GetString(), 0750)
	if err != nil {
		return errors.Wrapf(err, "Failure when creating a directory for the monitoring data")
	}

	hostname, err := os.Hostname()
	if err != nil {
		return err
	}
	viper.SetDefault("Server.Hostname", hostname)
	viper.SetDefault("Xrootd.Sitename", hostname)
	// For the rest of the function, use the hostname provided by the admin if
	// they have overridden the defaults.
	hostname = viper.GetString("Server.Hostname")

	if currentServer == CacheType {
		viper.Set("Xrootd.Port", param.Cache_Port.GetInt())
	}
	xrootdPort := param.Xrootd_Port.GetInt()
	if xrootdPort != 443 {
		viper.SetDefault("Origin.Url", fmt.Sprintf("https://%v:%v", param.Server_Hostname.GetString(), xrootdPort))
	} else {
		viper.SetDefault("Origin.Url", fmt.Sprintf("https://%v", param.Server_Hostname.GetString()))
	}

	webPort := param.Server_WebPort.GetInt()
	viper.SetDefault("Server.ExternalWebUrl", fmt.Sprint("https://", hostname, ":", webPort))
	externalAddressStr := param.Server_ExternalWebUrl.GetString()
	if _, err = url.Parse(externalAddressStr); err != nil {
		return errors.Wrap(err, fmt.Sprint("Invalid Server.ExternalWebUrl: ", externalAddressStr))
	}

	setupTransport()

	tokenRefreshInterval := param.Monitoring_TokenRefreshInterval.GetDuration()
	tokenExpiresIn := param.Monitoring_TokenExpiresIn.GetDuration()

	if tokenExpiresIn == 0 || tokenRefreshInterval == 0 || tokenRefreshInterval > tokenExpiresIn {
		viper.Set("Monitoring.TokenRefreshInterval", time.Minute*59)
		viper.Set("Monitoring.TokenExpiresIn", time.Hour*1)
		log.Warningln("Invalid Monitoring.TokenRefreshInterval or Monitoring.TokenExpiresIn. Fallback to 59m for refresh interval and 1h for valid interval")
	}

	// Unmarshal Viper config into a Go struct
	unmarshalledConfig, err := param.UnmarshalConfig()
	if err != nil || unmarshalledConfig == nil {
		return err
	}

	// As necessary, generate private keys, JWKS and corresponding certs

	// Note: This function will generate a private key in the location stored by the viper var "IssuerKey"
	// iff there isn't any valid private key present in that location
	_, err = GetIssuerPublicJWKS()
	if err != nil {
		return err
	}

	// Check if we have required files in place to set up TLS, or we will generate them
	err = GenerateCert()
	if err != nil {
		return err
	}

	// Generate the session cookie secret and save it as the default value
	err = GenerateSessionSecret()
	if err != nil {
		return err
	}

	// After we know we have the certs we need, call setupTransport (which uses those certs for its TLSConfig)
	setupTransport()

	// Set up the server's issuer URL so we can access that data wherever we need to find keys and whatnot
	// This populates Server.IssuerUrl, and can be safely fetched using server_utils.GetServerIssuerURL()
	err = parseServerIssuerURL(currentServer)
	if err != nil {
		return err
	}

	return DiscoverFederation()
}

func InitClient() error {
	if err := initConfigDir(); err != nil {
		log.Warningln("No home directory found for user -- will check for configuration yaml in /etc/pelican/")
		viper.Set("ConfigDir", "/etc/pelican")
	}

	configDir := viper.GetString("ConfigDir")
	viper.SetDefault("IssuerKey", filepath.Join(configDir, "issuer.jwk"))

	upper_prefix := GetPreferredPrefix()

	viper.SetDefault("Client.StoppedTransferTimeout", 100)
	viper.SetDefault("Client.SlowTransferRampupTime", 100)
	viper.SetDefault("Client.SlowTransferWindow", 30)

	if upper_prefix == "OSDF" || upper_prefix == "STASH" {
		viper.SetDefault("Federation.TopologyNamespaceURL", "https://topology.opensciencegrid.org/osdf/namespaces")
	}

	viper.SetEnvPrefix(upper_prefix)
	viper.AutomaticEnv()

	viper.SetConfigName("config")
	viper.SetConfigType("yaml")
	err := viper.ReadInConfig()
	if err != nil {
		if _, ok := err.(viper.ConfigFileNotFoundError); !ok {
			return err
		}
		// Do not fail if the config file is missing
	}
	env_config_file := os.Getenv(upper_prefix + "_CONFIG_FILE")
	if len(env_config_file) != 0 {
		fp, err := os.Open(env_config_file)
		if err != nil && !os.IsNotExist(err) {
			return err
		}
		err = viper.ReadConfig(fp)
		if err != nil {
			return err
		}
	}

	// Handle all the grandfathered configuration parameters
	prefixes := GetAllPrefixes()
	prefixes_with_osg := append(prefixes, "OSG")
	for _, prefix := range prefixes_with_osg {
		if _, isSet := os.LookupEnv(prefix + "_DISABLE_HTTP_PROXY"); isSet {
			viper.Set("Client.DisableHttpProxy", true)
			break
		}
	}
	for _, prefix := range prefixes_with_osg {
		if _, isSet := os.LookupEnv(prefix + "_DISABLE_PROXY_FALLBACK"); isSet {
			viper.Set("Client.DisableProxyFallback", true)
			break
		}
	}
	for _, prefix := range prefixes {
		if val, isSet := os.LookupEnv(prefix + "_DIRECTOR_URL"); isSet {
			viper.Set("Federation.DirectorURL", val)
			break
		}
	}
	for _, prefix := range prefixes {
		if val, isSet := os.LookupEnv(prefix + "_NAMESPACE_URL"); isSet {
			viper.Set("Federation.NamespaceURL", val)
			break
		}
	}
	for _, prefix := range prefixes {
		if val, isSet := os.LookupEnv(prefix + "_TOPOLOGY_NAMESPACE_URL"); isSet {
			viper.Set("Federation.TopologyNamespaceURL", val)
			break
		}
	}

	// Check the environment variable STASHCP_MINIMUM_DOWNLOAD_SPEED (and all the prefix variants)
	var downloadLimit int64 = 1024 * 100
	var prefixes_with_cp []string
	for _, prefix := range prefixes {
		prefixes_with_cp = append(prefixes_with_cp, prefix+"CP")
	}
	for _, prefix := range append(prefixes, prefixes_with_cp...) {
		downloadLimitStr := os.Getenv(prefix + "_MINIMUM_DOWNLOAD_SPEED")
		if len(downloadLimitStr) == 0 {
			continue
		}
		var err error
		downloadLimit, err = strconv.ParseInt(downloadLimitStr, 10, 64)
		if err != nil {
			log.Errorf("Environment variable %s_MINIMUM_DOWNLOAD_SPEED=%s is not parsable as integer: %s",
				prefixes, downloadLimitStr, err.Error())
		}
		break
	}
	if viper.IsSet("MinimumDownloadSpeed") {
		viper.SetDefault("Client.MinimumDownloadSpeed", param.MinimumDownloadSpeed.GetInt())
	} else {
		viper.Set("Client.MinimumDownloadSpeed", downloadLimit)
	}

	// Handle more legacy config options
	if viper.IsSet("DisableProxyFallback") {
		viper.SetDefault("Client.DisableProxyFallback", param.DisableProxyFallback.GetBool())
	}
	if viper.IsSet("DisableHttpProxy") {
		viper.SetDefault("Client.DisableHttpProxy", param.DisableHttpProxy.GetBool())
	}

	setupTransport()

	// Unmarshal Viper config into a Go struct
	unmarshalledConfig, err := param.UnmarshalConfig()
	if err != nil || unmarshalledConfig == nil {
		return err
	}

	return DiscoverFederation()
}

func SetLogging(logLevel log.Level) {
	textFormatter := log.TextFormatter{}
	textFormatter.DisableLevelTruncation = true
	textFormatter.FullTimestamp = true
	log.SetFormatter(&textFormatter)
	log.SetLevel(logLevel)
}<|MERGE_RESOLUTION|>--- conflicted
+++ resolved
@@ -500,31 +500,10 @@
 	return nil
 }
 
-<<<<<<< HEAD
-// Compute the string representation of the type of the server running
-func computeServerTypeString(sType ServerType) (string, error) {
-	if sType.IsSet(OriginType) {
-		return "origin", nil
-	}
-	if sType.IsSet(CacheType) {
-		return "cache", nil
-	}
-	if sType.IsSet(DirectorType) {
-		return "director", nil
-	}
-	if sType.IsSet(RegistryType) {
-		return "registry", nil
-	}
-	return "", errors.New("Unsupported server type: " + sType.String())
-}
-
-func InitServer(sType ServerType) error {
-=======
 // Initialize Pelican server instance. Pass a list of "enabledServers" if you want to enable multiple servers,
 // and pass your "current" server to instantiate through "currentServer" so that the functions
 // knows which server it's being evoked for
 func InitServer(enabledServers []ServerType, currentServer ServerType) error {
->>>>>>> 9be45e55
 	if err := initConfigDir(); err != nil {
 		return errors.Wrap(err, "Failed to initialize the server configuration")
 	}
@@ -537,10 +516,8 @@
 	} else if currentServer == CacheType {
 		xrootdPrefix = "cache"
 	}
-	monitoringDataLocationPrefix, err := computeServerTypeString(sType)
-	if err != nil {
-		return err
-	}
+	monitoringDataLocationPrefix := strings.ToLower(currentServer.String())
+
 	configDir := viper.GetString("ConfigDir")
 	viper.SetConfigType("yaml")
 	viper.SetDefault("Server.TLSCertificate", filepath.Join(configDir, "certificates", "tls.crt"))
@@ -590,7 +567,7 @@
 		viper.SetDefault("Origin.Multiuser", false)
 	}
 	// Any platform-specific paths should go here
-	err = InitServerOSDefaults()
+	err := InitServerOSDefaults()
 	if err != nil {
 		return errors.Wrapf(err, "Failure when setting up OS-specific configuration")
 	}
