#
# Copyright (C) 2023, Pelican Project, Morgridge Institute for Research
#
# Licensed under the Apache License, Version 2.0 (the "License"); you
# may not use this file except in compliance with the License.  You may
# obtain a copy of the License at
#
#    http://www.apache.org/licenses/LICENSE-2.0
#
# Unless required by applicable law or agreed to in writing, software
# distributed under the License is distributed on an "AS IS" BASIS,
# WITHOUT WARRANTIES OR CONDITIONS OF ANY KIND, either express or implied.
# See the License for the specific language governing permissions and
# limitations under the License.
#

Debug: false
Logging:
  Level: "Error"
Server:
  WebPort: 8444
  WebHost: "0.0.0.0"
  EnableUI: true
  RegistrationRetryInterval: 10s
Director:
  DefaultResponse: cache
  AdvertisementTTL: 15m
  OriginCacheHealthTestInterval: 15s
Cache:
  Port: 8442
Origin:
  NamespacePrefix: ""
  Multiuser: false
  EnableMacaroons: false
  EnableVoms: true
  EnableUI: true
  EnableWrite: true
  SelfTest: true
<<<<<<< HEAD
  Port: 8443
=======
Registry:
  InstitutionsUrlReloadMinutes: 15m
>>>>>>> 7284befb
Monitoring:
  PortLower: 9930
  PortHigher: 9999
  TokenExpiresIn: 1h
  TokenRefreshInterval: 59m
  MetricAuthorization: true
  AggregatePrefixes: ["/*"]
Xrootd:
  Mount: ""
  ManagerPort: 1213
  DetailedMonitoringPort: 9930
  SummaryMonitoringPort: 9931
Transport:
  DialerTimeout: 10s
  DialerKeepAlive: 30s
  MaxIdleConns: 30
  IdleConnTimeout: 90s
  TLSHandshakeTimeout: 15s
  ExpectContinueTimeout: 1s
  ResponseHeaderTimeout: 10s
OIDC:
  AuthorizationEndpoint: "https://cilogon.org/authorize"
  DeviceAuthEndpoint: "https://cilogon.org/oauth2/device_authorization"
  TokenEndpoint: "https://cilogon.org/oauth2/token"
  UserInfoEndpoint: "https://cilogon.org/oauth2/userinfo"
Issuer:
  TomcatLocation: /opt/tomcat
  ScitokensServerLocation: /opt/scitokens-server
  QDLLocation: /opt/qdl
  OIDCAuthenticationUserClaim: sub
  AuthenticationSource: OIDC<|MERGE_RESOLUTION|>--- conflicted
+++ resolved
@@ -36,12 +36,9 @@
   EnableUI: true
   EnableWrite: true
   SelfTest: true
-<<<<<<< HEAD
   Port: 8443
-=======
 Registry:
   InstitutionsUrlReloadMinutes: 15m
->>>>>>> 7284befb
 Monitoring:
   PortLower: 9930
   PortHigher: 9999
