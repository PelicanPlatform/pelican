--- conflicted
+++ resolved
@@ -143,11 +143,6 @@
 		assert.Equal(t, "/view/initialization/code/", r.Result().Header.Get("Location"))
 	})
 
-<<<<<<< HEAD
-	t.Run("no-redirect-for-unauthed-users", func(t *testing.T) {
-		// We don't redirect unauthed user at the backend, so that frontend can
-		// properly handle the redirect
-=======
 	t.Run("init-page-no-redirct-without-db", func(t *testing.T) {
 		cleanupAuthDB()
 		r := httptest.NewRecorder()
@@ -176,7 +171,6 @@
 	})
 
 	t.Run("redirect-to-login-with-db-initialzied", func(t *testing.T) {
->>>>>>> a54291ac
 		setupTestAuthDB(t)
 		t.Cleanup(cleanupAuthDB)
 
