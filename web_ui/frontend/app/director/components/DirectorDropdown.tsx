import { CapabilitiesChip, Dropdown, InformationSpan } from '@/components';
import { Box, Grid, Typography } from '@mui/material';
import DirectoryTree from '@/components/DirectoryTree';
import React from 'react';
import { SinglePointMap } from '@/components/Map';
import { directoryListToTree } from '@/app/director/components/index';
import { ServerCapabilitiesTable } from '@/components/ServerCapabilitiesTable';
import { Capabilities, ServerDetailed, ServerGeneral } from '@/types';
import { Capability } from '@/components/configuration';

interface DirectorDropdownProps {
  server: ServerGeneral | ServerDetailed;
  transition: boolean;
}

export const DirectorDropdown = ({
  server,
  transition,
}: DirectorDropdownProps) => {
  return (
    <>
      <Dropdown transition={transition} flexDirection={'column'}>
        <Grid container spacing={1}>
          <Grid item xs={12} md={7}>
            <InformationSpan name={'Type'} value={server.type} />
            <InformationSpan name={'Status'} value={server.healthStatus} />
            <InformationSpan name={'URL'} value={server.url} />
            <InformationSpan
              name={'Longitude'}
              value={server.longitude.toString()}
            />
            <InformationSpan
              name={'Latitude'}
              value={server.latitude.toString()}
            />
          </Grid>
          <Grid item xs={12} md={5}>
            <Box
              borderRadius={1}
              height={'100%'}
              minHeight={'140px'}
              overflow={'hidden'}
            >
              {transition && (
                <SinglePointMap
                  point={{ lat: server.latitude, lng: server.longitude }}
                />
              )}
            </Box>
          </Grid>
        </Grid>
        <Box sx={{ my: 1 }}>
          <ServerCapabilitiesTable server={server} />
        </Box>
      </Dropdown>
    </>
  );
};

export const CapabilitiesRow = ({
  capabilities,
  parentCapabilities,
}: {
  capabilities: Capabilities;
  parentCapabilities?: Capabilities;
}) => {
  return (
    <Grid container spacing={1}>
      {Object.entries(capabilities).map(([key, value]) => {
        const castKey = key as keyof Capabilities;
        return (
          <Grid item md={12 / 5} sm={12 / 4} xs={12 / 2} key={key}>
            <CapabilitiesChip
              name={key}
              value={value}
              parentValue={
                parentCapabilities ? parentCapabilities[castKey] : undefined
              }
            />
          </Grid>
        );
      })}
    </Grid>
  );
<<<<<<< HEAD
=======
};

const directoryListToTree = (directoryList: string[]): StringTree => {
  let tree = {};
  directoryList.forEach((directory) => {
    const path = directory
      .split('/')
      .filter((x) => x != '')
      .map((x) => '/' + x);
    tree = directoryListToTreeHelper(path, tree);
  });

  return tree;
};

const directoryListToTreeHelper = (
  path: string[],
  tree: StringTree
): true | StringTree => {
  if (path.length == 0) {
    return true;
  }

  if (!tree[path[0]] || tree[path[0]] === true) {
    tree[path[0]] = {};
  }

  tree[path[0]] = directoryListToTreeHelper(
    path.slice(1),
    tree[path[0]] as StringTree
  );

  return tree;
>>>>>>> 9d1c26f4
};<|MERGE_RESOLUTION|>--- conflicted
+++ resolved
@@ -3,7 +3,6 @@
 import DirectoryTree from '@/components/DirectoryTree';
 import React from 'react';
 import { SinglePointMap } from '@/components/Map';
-import { directoryListToTree } from '@/app/director/components/index';
 import { ServerCapabilitiesTable } from '@/components/ServerCapabilitiesTable';
 import { Capabilities, ServerDetailed, ServerGeneral } from '@/types';
 import { Capability } from '@/components/configuration';
@@ -82,40 +81,4 @@
       })}
     </Grid>
   );
-<<<<<<< HEAD
-=======
-};
-
-const directoryListToTree = (directoryList: string[]): StringTree => {
-  let tree = {};
-  directoryList.forEach((directory) => {
-    const path = directory
-      .split('/')
-      .filter((x) => x != '')
-      .map((x) => '/' + x);
-    tree = directoryListToTreeHelper(path, tree);
-  });
-
-  return tree;
-};
-
-const directoryListToTreeHelper = (
-  path: string[],
-  tree: StringTree
-): true | StringTree => {
-  if (path.length == 0) {
-    return true;
-  }
-
-  if (!tree[path[0]] || tree[path[0]] === true) {
-    tree[path[0]] = {};
-  }
-
-  tree[path[0]] = directoryListToTreeHelper(
-    path.slice(1),
-    tree[path[0]] as StringTree
-  );
-
-  return tree;
->>>>>>> 9d1c26f4
 };