import { Authenticated, secureFetch } from '@/helpers/login';
<<<<<<< HEAD
import React, { useEffect, useRef, useState } from 'react';
=======
import React, { useContext, useRef, useState } from 'react';
>>>>>>> 9d1c26f4
import {
  Avatar,
  Box,
  IconButton,
  Paper,
  Tooltip,
  Typography,
  Switch,
  Snackbar,
  FormGroup,
  FormControlLabel,
  Portal,
  Alert,
} from '@mui/material';
import { red, grey } from '@mui/material/colors';
import { Server } from '@/index';
import { Language } from '@mui/icons-material';
import { NamespaceIcon } from '@/components/Namespace/index';
import useSWR from 'swr';
import Link from 'next/link';
import { User } from '@/index';
import { alertOnError, getErrorMessage } from '@/helpers/util';
import { DirectorDropdown } from '@/app/director/components/DirectorDropdown';
<<<<<<< HEAD
import { ServerDetailed, ServerGeneral } from '@/types';
=======
import { allowServer, filterServer } from '@/helpers/api';
import { AlertDispatchContext } from '@/components/AlertProvider';
>>>>>>> 9d1c26f4

export interface DirectorCardProps {
  server: ServerGeneral;
  authenticated?: User;
}

export const DirectorCard = ({ server, authenticated }: DirectorCardProps) => {
  const [disabled, setDisabled] = useState<boolean>(false);
  const [dropdownOpen, setDropdownOpen] = useState<boolean>(false);
  const [detailedServer, setDetailedServer] = useState<
    ServerDetailed | undefined
  >();

  const dispatch = useContext(AlertDispatchContext);

  const { mutate } = useSWR<Server[]>('getServers');

  return (
    <>
      <Paper>
        <Box
          sx={{
            cursor: 'pointer',
            display: 'flex',
            width: '100%',
            justifyContent: 'space-between',
            border: 'solid #ececec 1px',
            borderRadius: '4px',
            transition: 'background-color 0.3s',
            '&:hover': {
              bgcolor: server.healthStatus === 'Error' ? red[200] : grey[200],
            },
            bgcolor:
              server.healthStatus === 'Error' ? red[100] : 'secondary.main',
            p: 1,
          }}
          onClick={async () => {
            setDropdownOpen(!dropdownOpen);
            if (detailedServer === undefined) {
              setDetailedServer(await getServer(server.name));
            }
          }}
        >
          <Box my={'auto'} ml={1} display={'flex'} flexDirection={'row'}>
            <NamespaceIcon
              serverType={server.type.toLowerCase() as 'cache' | 'origin'}
            />
            <Typography sx={{ pt: '2px' }}>{server.name}</Typography>
          </Box>
          <Box display={'flex'} flexDirection={'row'}>
            <Box my={'auto'} display={'flex'}>
              {authenticated && authenticated.role == 'admin' && (
                <Tooltip title={'Toggle Server Downtime'}>
                  <FormGroup>
                    <FormControlLabel
                      labelPlacement='start'
                      control={
                        <Switch
                          key={server.name}
                          disabled={disabled}
                          checked={!server.filtered}
                          color={'success'}
                          onClick={async (e) => {
                            e.stopPropagation();

                            // Disable the switch
                            setDisabled(true);

                            // Update the server
                            await alertOnError(
                              async () => {
                                if (server.filtered) {
                                  await allowServer(server.name);
                                } else {
                                  await filterServer(server.name);
                                }
                              },
                              'Failed to toggle server status',
                              dispatch
                            );

                            mutate();

                            setDisabled(false);
                          }}
                        />
                      }
                      label={server.filtered ? 'Disabled' : 'Active'}
                    />
                  </FormGroup>
                </Tooltip>
              )}
              {server?.webUrl && (
                <Box ml={1}>
                  <Link href={server.webUrl} target={'_blank'}>
                    <Tooltip title={'View Server Website'}>
                      <IconButton size={'small'}>
                        <Language />
                      </IconButton>
                    </Tooltip>
                  </Link>
                </Box>
              )}
            </Box>
          </Box>
        </Box>
      </Paper>
<<<<<<< HEAD
      <DirectorDropdown
        server={detailedServer || server}
        transition={dropdownOpen}
      />
      <Portal>
        <Snackbar
          anchorOrigin={{ vertical: 'top', horizontal: 'center' }}
          open={error !== undefined}
          onClose={() => setError(undefined)}
        >
          <Alert
            onClose={() => setError(undefined)}
            severity='error'
            variant='filled'
            sx={{ width: '100%' }}
          >
            {error}
            <br />
            If this error persists on reload, please file a ticket via the (?)
            in the bottom left.
          </Alert>
        </Snackbar>
      </Portal>
    </>
  );
};

const filterServer = async (name: string): Promise<string | undefined> => {
  try {
    const response = await secureFetch(
      `/api/v1.0/director_ui/servers/filter/${name}`,
      {
        method: 'PATCH',
      }
    );
    if (response.ok) {
      return;
    } else {
      return await getErrorMessage(response);
    }
  } catch (e) {
    if (e instanceof Error) {
      return e.message;
    }
    return 'Could not connect to server';
  }
};

const allowServer = async (name: string): Promise<string | undefined> => {
  try {
    const response = await secureFetch(
      `/api/v1.0/director_ui/servers/allow/${name}`,
      {
        method: 'PATCH',
      }
    );
    if (response.ok) {
      return;
    } else {
      return await getErrorMessage(response);
    }
  } catch (e) {
    if (e instanceof Error) {
      return e.message;
    }
    return 'Could not connect to server';
  }
};

const getServer = async (name: string): Promise<ServerDetailed | undefined> => {
  try {
    const response = await secureFetch(`/api/v1.0/director_ui/servers/${name}`);
    if (response.ok) {
      return await response.json();
    } else {
      return undefined;
    }
  } catch (e) {
    return undefined;
  }
};

=======
      <DirectorDropdown server={server} transition={dropdownOpen} />
    </>
  );
};

>>>>>>> 9d1c26f4
export default DirectorCard;<|MERGE_RESOLUTION|>--- conflicted
+++ resolved
@@ -1,9 +1,5 @@
 import { Authenticated, secureFetch } from '@/helpers/login';
-<<<<<<< HEAD
-import React, { useEffect, useRef, useState } from 'react';
-=======
-import React, { useContext, useRef, useState } from 'react';
->>>>>>> 9d1c26f4
+import React, { useContext, useEffect, useRef, useState } from 'react';
 import {
   Avatar,
   Box,
@@ -27,12 +23,9 @@
 import { User } from '@/index';
 import { alertOnError, getErrorMessage } from '@/helpers/util';
 import { DirectorDropdown } from '@/app/director/components/DirectorDropdown';
-<<<<<<< HEAD
 import { ServerDetailed, ServerGeneral } from '@/types';
-=======
-import { allowServer, filterServer } from '@/helpers/api';
+import { allowServer, filterServer, getDirectorServer } from '@/helpers/api';
 import { AlertDispatchContext } from '@/components/AlertProvider';
->>>>>>> 9d1c26f4
 
 export interface DirectorCardProps {
   server: ServerGeneral;
@@ -72,7 +65,14 @@
           onClick={async () => {
             setDropdownOpen(!dropdownOpen);
             if (detailedServer === undefined) {
-              setDetailedServer(await getServer(server.name));
+              alertOnError(
+                async () => {
+                  const response = await getDirectorServer(server.name)
+                  setDetailedServer(await response.json());
+                },
+                "Failed to fetch server details",
+                dispatch
+              )
             }
           }}
         >
@@ -140,94 +140,12 @@
           </Box>
         </Box>
       </Paper>
-<<<<<<< HEAD
       <DirectorDropdown
         server={detailedServer || server}
         transition={dropdownOpen}
       />
-      <Portal>
-        <Snackbar
-          anchorOrigin={{ vertical: 'top', horizontal: 'center' }}
-          open={error !== undefined}
-          onClose={() => setError(undefined)}
-        >
-          <Alert
-            onClose={() => setError(undefined)}
-            severity='error'
-            variant='filled'
-            sx={{ width: '100%' }}
-          >
-            {error}
-            <br />
-            If this error persists on reload, please file a ticket via the (?)
-            in the bottom left.
-          </Alert>
-        </Snackbar>
-      </Portal>
     </>
   );
 };
 
-const filterServer = async (name: string): Promise<string | undefined> => {
-  try {
-    const response = await secureFetch(
-      `/api/v1.0/director_ui/servers/filter/${name}`,
-      {
-        method: 'PATCH',
-      }
-    );
-    if (response.ok) {
-      return;
-    } else {
-      return await getErrorMessage(response);
-    }
-  } catch (e) {
-    if (e instanceof Error) {
-      return e.message;
-    }
-    return 'Could not connect to server';
-  }
-};
-
-const allowServer = async (name: string): Promise<string | undefined> => {
-  try {
-    const response = await secureFetch(
-      `/api/v1.0/director_ui/servers/allow/${name}`,
-      {
-        method: 'PATCH',
-      }
-    );
-    if (response.ok) {
-      return;
-    } else {
-      return await getErrorMessage(response);
-    }
-  } catch (e) {
-    if (e instanceof Error) {
-      return e.message;
-    }
-    return 'Could not connect to server';
-  }
-};
-
-const getServer = async (name: string): Promise<ServerDetailed | undefined> => {
-  try {
-    const response = await secureFetch(`/api/v1.0/director_ui/servers/${name}`);
-    if (response.ok) {
-      return await response.json();
-    } else {
-      return undefined;
-    }
-  } catch (e) {
-    return undefined;
-  }
-};
-
-=======
-      <DirectorDropdown server={server} transition={dropdownOpen} />
-    </>
-  );
-};
-
->>>>>>> 9d1c26f4
 export default DirectorCard;