swagger: "2.0"
info:
  title: Pelican Server APIs
  description:
    "[Pelican](https://pelicanplatform.org/) provides an open-source software platform for federating
    dataset repositories together and delivering the objects to computing capacity such as the [OSPool](https://osg-htc.org/services/open_science_pool.html)


    This is the API documentation for various APIs in Pelican servers (director, registry, origin, etc)
    to communicate with each other and in-between users accessing the servers.


    Note that we use cookie authentication and authorization. We check a cookie named `login` with value being a JWT.
    The cookie is issued after a successful call to `/api/v1.0/auth/login`. However, OpenAPI 2.0 does not support specifying cookie-based security check.
    Therefore, as an alternative, we will add `Authentication Required` to the API description where needed.

    For endpoint that is only accesible by users with admin privilege, we mark the endpoint as `Admin privilege Required`.


    For how to set up Pelican servers, please refer to the documentation at [docs.pelicanplatform.org](https://docs.pelicanplatform.org/)"
  license:
    name: Apache 2.0
    url: http://www.apache.org/licenses/LICENSE-2.0
  contact:
    name: API Support via Pelican GitHub Issue
    url: https://github.com/PelicanPlatform/pelican/issues
  version: "1.0"
basePath: /api/v1.0/
consumes:
  - application/json
produces:
  - application/json
schemes:
  - https
securityDefinitions:
  # This is a hacky way to specify Bearer token auth here because it's not actually an "apikey"
  Bearer:
    type: apiKey
    name: Authorization
    in: header
    description: >-
      Enter the JWT with the `Bearer` prefix, e.g. "Bearer abcde12345".
definitions:
  HealthStatus:
    type: object
    description: The health status of a server component
    properties:
      status:
        type: string
        description: The status of the component, can be one of "unknown", "warning", "ok", and "critical"
        example: warning
      message:
        type: string
        description: Optional message to describe the status
        example: ""
      last_update:
        type: integer
        description: Int64 unix time of the last status update
        example: 1700594867
    readOnly: true
  WhoAmI:
    type: object
    description: The return data of /auth/whoami endpoint
    properties:
      authenticated:
        type: boolean
        description: If the current user is authenticated
        example: true
        default: false
      role:
        type: string
        description: The user role. Will be either "admin" or "user"
        example: "user"
        default: ""
      user:
        type: string
        description: The user identifier. For root user, it will be "admin".
          For regular user from CILogon login, it will be the "sub" claim of their CILogon access token
        example: "http://cilogon.org/serverA/users/12345"
        default: ""
  ErrorModel:
    type: object
    description: The error reponse of a request
    properties:
      error:
        type: string
        description: The detail error message
        example: Bad request
  ErrorModelV2:
    type: object
    description: The error response of a request
    properties:
      status:
        type: string
        default: "error"
        description: The response status
      msg:
        type: string
        default: ""
        description: The response message
  SuccessModel:
    type: object
    description: The successful reponse of a request
    properties:
      msg:
        type: string
        description: The detail success message
        example: Success
  SuccessModelV2:
    type: object
    description: The success response of a request
    properties:
      status:
        type: string
        example: "success"
        description: The response status
      msg:
        type: string
        default: "success"
        description: The response message
  AdminMetadata:
    type: object
    properties:
      user_id:
        type: string
        description: '"sub" claim of user JWT who requested registration'
      description:
        type: string
      site_name:
        type: string
        description: "Name of the site"
      institution:
        type: string
        description: >
          "Unique identifier of the institution to register to.
          For Pelican running in OSDF mode, this will be the OSG ID of the institution"
        example: "https://osg-htc.org/iid/01y2jtd41"
      security_contact_user_id:
        type: string
        description: '"sub" claim of user responsible for the security of the service'
      status:
        $ref: "#/definitions/RegistrationStatus"
      approver_id:
        type: string
        description: '"sub" claim of user JWT who approved the service registration'
      approved_at:
        type: string
        format: date-time
        description: "Timestamp of when the registration was approved"
      created_at:
        type: string
        format: date-time
        description: "Timestamp of when the registration was created"
      updated_at:
        type: string
        format: date-time
        description: "Timestamp of the last update"
  AdminMetadataForRegistration:
    type: object
    required:
      - "institution"
    properties:
      description:
        type: string
      site_name:
        type: string
        description: "Name of the site"
      institution:
        type: string
        description: >
          "Unique identifier of the institution to register to.
          For Pelican running in OSDF mode, this will be the OSG ID of the institution"
        example: "https://osg-htc.org/iid/01y2jtd41"
      security_contact_user_id:
        type: string
        description: '"sub" claim of user responsible for the security of the service'
  RegistrationStatus:
    type: string
    enum:
      - Pending
      - Approved
      - Denied
      - Unknown
  NamespaceWOPubkey:
    type: object
    properties:
      id:
        type: integer
        description: The ID of the namespace entry
        example: 1
      prefix:
        type: string
        description: The namespace prefix to register. Should be an absolute path.
        example: "/test"
      identity:
        type: string
        description: The user identity we get from CILogon if the namespace is registered via CLI with `--with-identity` flag
      admin_metadata:
        $ref: "#/definitions/AdminMetadata"
      custom_fields:
        type: object
        description: The custom fields user registered, configurable by setting Registry.CustomRegistrationFields.
  Institution:
    type: object
    properties:
      id:
        type: string
        description: The unique ID of the institution. For Pelican running in OSDF alias, this will be OSG ID of the institution
        example: https://osg-htc.org/iid/01y2jtd41
      name:
        type: string
        description: The name of the institution
        example: University of Wisconsin - Madison
  Namespace:
    type: object
    properties:
      id:
        type: integer
        description: The ID of the namespace entry
        example: 1
      prefix:
        type: string
        description: The namespace prefix to register. Should be an absolute path.
        example: "/test"
      identity:
        type: string
        description: The user identity we get from CILogon if the namespace is registered via CLI with `--identity` flag
      pubkey:
        type: string
        description:
          The public JWK from the origin that wants to register the namespace.
          It should be a marshaled (stringfied) JSON that contains either one JWK or a JWKS
      admin_metadata:
        $ref: "#/definitions/AdminMetadata"
      custom_fields:
        type: object
        description: The custom fields user registered, configurable by setting Registry.CustomRegistrationFields.
  NamespaceForRegistration:
    type: object
    required:
      - "prefix"
      - "pubkey"
    properties:
      prefix:
        type: string
        description: The namespace prefix to register. Should be an obsolute paths
        example: "/test"
      pubkey:
        type: string
        description:
          The public JWK from the origin that wants to register the namespace.
          It should be a marshaled (stringfied) JSON that contains either one JWK or a JWKS
      admin_metadata:
        $ref: "#/definitions/AdminMetadataForRegistration"
      custom_fields:
        type: object
        description: The custom fields to register, configurable by setting Registry.CustomRegistrationFields.
  TopologyNamespace:
    type: object
    properties:
      id:
        type: integer
      prefix:
        type: string
        default: ""
  RegistrationFieldType:
    type: string
    enum:
      - string
      - int
      - enum
      - datetime
    example: enum
  RegistrationField:
    type: object
    required:
      - "name"
      - "displayed_name"
      - "type"
      - "required"
    properties:
      name:
        type: string
        description: |
          The name of the field as the key of the object to submit the request. Note that if the
          name is dot '.' separated, it means the hierarchy of the object.

          For example, `custom_fields.department` means that your request needs to be

          ```json
            {
              "custom_fields": {
                "department": "value"
              }
            }
          ```
        example: "custom_fields.department"
      displayed_name:
        type: string
        description: The human-readable name of the field
        example: "Department"
      type:
        description: The data type of the field
        $ref: "#/definitions/RegistrationFieldType"
      required:
        description: If this field is required for registration
        type: boolean
      options:
        description: The available options if the field is "enum" type
        type: array
        items:
          type: object
          properties:
            name:
              type: string
              description: The name of the option that will appear in UI
              example: "Option A"
            id:
              type: string
              description: The unique identifier of the option that will be stored in db
              example: "option1"
          minItems: 0
  ObjectStatMetadata:
    type: object
    properties:
      checksum:
        type: string
        default: ""
      content_length:
        type: integer
        example: 10
      url:
        type: string
        description: The URL to get the object
        example: "https://example-origin.com:8443/foo/bar/test.txt"
  DirectorServerResponse:
    type: object
    properties:
      name:
        type: string
        example: "Test Origin"
      auth_url:
        type: string
        description: The URL of the issuer on the server to check token validity
        example: "https://example-origin.com:8443"
      broker_url:
        type: string
        description: The URL to the connection broker
        example: "https://example-origin.com:8447"
      url:
        type: string
        description: The URL of XrootD service on the server to access objects
        example: "https://example-origin.com:8443"
      web_url:
        type: string
        description: The URL of the web engine running on the server to visit the web interface and send API requests
        example: "https://example-origin.com:8444"
      type:
        type: string
        description: Type of the server. Origin|Cache
        example: Origin
      latitute:
        type: number
        description: The latitute of the server based on its IP address
        default: 0
      longitude:
        type: number
        description: The longitude of the server based on its IP address
        default: 0
      enableWrite:
        type: boolean
        description: If the origin server enables write access. Only valid for type=Origin
        default: false
      enableFallbackRead:
        type: boolean
        description: If fall back to read from the origin when there's no cache to serve the file
        default: false
      filtered:
        type: boolean
        description: |
          If the server is excluded from serving client object requests.
          No traffic will be redirect to the server if the value is true
        default: false
      filteredType:
        type: string
        description: |
          The type of filtering/allowance of the server. Can be permFilter|tempFilter|tempAllow

          * **permFilter** when the server is filtered by configuration parameter `Director.FilteredServers`
          * **tempFilter** when the server is filtered by web API request at `/servers/filter/*name`. The filter
            rule lives in-memory and will be reset at the server restart
          * **tempAllow** when the  server is filtered by configuration parameter but _allowed_ by the web API at `/servers/allow/*name`,
            the change lives in-memory and will be overwritten by config parameter at the server restart
        default: ""
      status:
        type: string
        description: The status of director file transfer test against the server. Can be Initializing|Unknown|OK|Error
        default: Unknown
  OriginExportCapabilities:
    type: object
    description: The access control of an origin exported namespace
    properties:
      PublicReads:
        type: boolean
        default: false
      Reads:
        type: boolean
        default: false
      Writes:
        type: boolean
        default: false
      Listings:
        type: boolean
        default: false
      DirectReads:
        type: boolean
        default: false
  OriginExport:
    type: object
    properties:
      storage_prefix:
        type: string
        example: "/tmp/pelican"
        description: The path to the directory to be exported on the host server
      federation_prefix:
        type: string
        example: "/demo"
        description: The prefix to access the file through the Pelican federation
      s3_bucket:
        type: string
        example: "demo-bucket"
        description: "The bucket name of the origin if it's using the S3 storage backend"
      s3_access_keyfile:
        type: string
        example: "/path/to/key"
        description: "The path to the file that contains the access key or API key for S3 storage backend"
      s3_secret_keyfile:
        type: string
        example: "/path/to/secret"
        description: "The path to the file that contains the secret for S3 storage backend"
      capabilities:
        type: object
        $ref: "#/definitions/OriginExportCapabilities"
  OriginExportRes:
    type: object
    properties:
      type:
        type: string
        example: "posix"
        description: "The storage type of the origin server. Is either \"posix\" or \"s3\""
      exports:
        type: array
        items:
           $ref: "#/definitions/OriginExport"
        minItems: 0
  DirectorContact:
    type: object
    properties:
      email:
        type: string
        default: ""
      url:
        type: string
        default: ""

tags:
  - name: auth
    description: Authentication APIs for all servers
  - name: common
    description: Common APIs for all servers
  - name: metrics
    description: APIs for server metrics
  - name: registry_ui
    description: APIs for the Registry server Web UI
  - name: director_ui
    description: APIs for the Director server Web UI
  - name: director
    description: Non-UI facing APIs for the Director server
  - name: origin_ui
    description: APIs for the Origin server Web UI
paths:
  /health:
    get:
      tags:
        - "common"
      summary: Health check endpoint for server Web engine
      produces:
        - application/json
      responses:
        "200":
          description: "Server Web engine is running and taking requests"
          schema:
            type: object
            properties:
              message:
                type: string
                example: "Web Engine Running. Time: 2024-01-10 22:32:59.637471175 +0000 UTC m=+35.515010725"
  /config:
    get:
      tags:
        - common
      summary: Return the configuration values of the server and their type
      description: >-
        `Authentication Required` `Admin privilege Required`
      produces:
        - application/json
      responses:
        "200":
          description: OK
          schema:
            type: object
            description: The JSON object output from viper with all config values and their type in the current server
            example:
              ConfigDir:
                Type: "string"
                Value: "/etc/pelican"
              Debug:
                Type: "bool"
                Value: true
              DisableHttpProxy:
                Type: "bool"
                Value: false
              DisableProxyFallback:
                Type: "bool"
                Value: false
              MinimumDownloadSpeed:
                Type: "int"
                Value: 0
              Cache:
                DataLocation:
                  Type: "string"
                  Value: "/run/pelican/xcache"
                EnableVoms:
                  Type: "bool"
                  Value: false
                ExportLocation:
                  Type: "string"
                  Value: "/"
                Port:
                  Type: "int"
                  Value: 8447
                XRootDPrefix:
                  Type: "string"
                  Value: ""
        "401":
          description: Unauthorized
          schema:
            type: object
            $ref: "#/definitions/ErrorModelV2"
        "403":
          description: Permission denied. Admin privilige required.
          schema:
            type: object
            $ref: "#/definitions/ErrorModelV2"
    patch:
      tags:
        - "common"
      summary: Update the server configuration with user-provided changes
      description:
        "`Authentication Required` `Admin privilege Required`


        The server will restart promptly after a  successful request. You may query against
        `/health` endpoint to check if the server is back online.


        Note that the endpoint will update the value of **all parameters provided**, no matter the value is in default or not (`0`, `null`,`undefined`, etc).


        This means you want to eliminate parameters from the request body that are untouched."
      parameters:
        - in: body
          name: config
          required: true
          description:
            The config value to update.
            It must be a JSON object with keys/values that match config parameters' name and data type.
            Parameter names are case-insensitive.
          schema:
            type: object
            example:
              Logging:
                Cache:
                  Scitokens: "info"
      consumes:
        - application/json
      produces:
        - application/json
      responses:
        "200":
          description: Successfully updated the config. Server is restarting.
          schema:
            type: object
            $ref: "#/definitions/SuccessModelV2"
        "400":
          description: Bad request. The requested changes of config values are invalid.
          schema:
            type: object
            $ref: "#/definitions/ErrorModelV2"
        "401":
          description: Unauthorized. You need to login to take this action.
          schema:
            type: object
            $ref: "#/definitions/ErrorModelV2"
        "403":
          description: Permission denied. Admin privilige required.
          schema:
            type: object
            $ref: "#/definitions/ErrorModelV2"
        "500":
          description: Server error. Can't update the config due to internal server error.
          schema:
            type: object
            $ref: "#/definitions/ErrorModelV2"
  /servers:
    get:
      tags:
        - common
      summary: Returns a list of enabled servers
      description: Server names are in lower-case, sorted in alphabetical order.
      produces:
        - application/json
      responses:
        "200":
          description: OK
          schema:
            type: object
            properties:
              servers:
                type: array
                items:
                  type: string
                  minItems: 1
                example: ["director", "origin", "registry"]
        "500":
          description: Server encountered error in reading institution configuration
          schema:
            type: object
            $ref: "#/definitions/ErrorModelV2"
  /metrics/health:
    get:
      tags:
        - metrics
      summary: Returns the health status of server components
      description: "`Authentication Required` `Admin Privilege Required"
      produces:
        - application/json
      responses:
        "200":
          description: OK
          schema:
            type: object
            properties:
              status:
                type: string
                description: The overall health status of the server
              components:
                type: object
                description: The health status of each server components
                properties:
                  cmsd:
                    $ref: "#/definitions/HealthStatus"
                  federation:
                    $ref: "#/definitions/HealthStatus"
                  web-ui:
                    $ref: "#/definitions/HealthStatus"
                  xrootd:
                    $ref: "#/definitions/HealthStatus"
  /auth/login:
    post:
      tags:
        - auth
      summary: Login with username and password to Pelican web UI
      consumes:
        - application/json
      produces:
        - application/json
      parameters:
        - in: body
          name: userCredential
          description: The username and password to authenticate
          schema:
            type: object
            required:
              - user
              - password
            properties:
              user:
                type: string
              password:
                type: string
      responses:
        "200":
          description: Login succeed
          schema:
            type: object
            $ref: "#/definitions/SuccessModelV2"
        "400":
          description: Invalid request, when username or password is missing
          schema:
            type: object
            $ref: "#/definitions/ErrorModelV2"
        "401":
          description: Login failed, when username or password doesn't match the record
          schema:
            type: object
            $ref: "#/definitions/ErrorModelV2"
  /auth/initLogin:
    post:
      tags:
        - auth
      summary: Login with one-time activation code to initialize web UI
      consumes:
        - application/json
      produces:
        - application/json
      parameters:
        - in: body
          name: activationCode
          description: The 6-digit code used to initialize web UI
          schema:
            type: object
            required:
              - code
            properties:
              code:
                type: string
                example: "123456"
      responses:
        "200":
          description: Login succeed
          schema:
            type: object
            $ref: "#/definitions/SuccessModelV2"
        "400":
          description:
            Invalid request, when authentication is already initialized,
            code-based login is not available, or login code is not provided
          schema:
            type: object
            $ref: "#/definitions/ErrorModelV2"
        "401":
          description: Login failed, when code is not valid
          schema:
            type: object
            $ref: "#/definitions/ErrorModelV2"
  /auth/resetLogin:
    post:
      tags:
        - auth
      summary: Reset the password for the user
      description: "`Authentication Required` `Admin Privilege Required`"
      consumes:
        - application/json
      produces:
        - application/json
      parameters:
        - in: body
          name: newPassword
          description: The new password to reset to
          schema:
            type: object
            required:
              - password
            properties:
              password:
                type: string
                description: The new password to reset to
                example: ""
      responses:
        "200":
          description: Reset succeed
          schema:
            type: object
            $ref: "#/definitions/SuccessModelV2"
        "400":
          description: Invalid request request, when password is missing
          schema:
            type: object
            $ref: "#/definitions/ErrorModelV2"
        "401":
          description: Unauthorized request, when users are not logged in
          schema:
            type: object
            $ref: "#/definitions/ErrorModelV2"
        "403":
          description: Permission denied. Admin privilege required
          schema:
            type: object
            $ref: "#/definitions/ErrorModelV2"
        "500":
          description: Server-side error, when failed to write the new password to auth file
          schema:
            type: object
            $ref: "#/definitions/ErrorModelV2"
  /auth/whoami:
    get:
      tags:
        - auth
      summary: Return the authentication status of the web ui
      produces:
        - application/json
      responses:
        "200":
          description: OK
          schema:
            type: object
            $ref: "#/definitions/WhoAmI"
          headers:
            X-CSRF-Token:
              description: The CSRF token that users are expected to attach as the request header for any modification requests for registry APIs (PUT/PATCH/DELETE).
              type: string
  /auth/loginInitialized:
    get:
      tags:
        - auth
      summary: Return the status of web UI initialization
      description:
        The initialization depends on if the user has used the one-time activation
        code to set up the password for the admin user
      produces:
        - application/json
      responses:
        "200":
          description: OK
          schema:
            type: object
            description: The initialization status
            properties:
              initialized:
                type: boolean
                example: true
  /auth/cilogon/login:
    get:
      tags:
        - auth
      deprecated: true
      summary: Redirect user to CILogon authentication page for OAuth2 third-party login
      description: This endpoint is deprecated. Please migrate to use `/auth/oauth/login` instead.
      parameters:
        - in: query
          name: next_url
          type: string
          description: The path to redirect users to once they successfully authenticated against CILogon
      responses:
        "307":
          description: Redirect user to CILogon authentication page
        "500":
          description: Internal server error when generating CSRF cookie for OAuth flow
          schema:
            type: object
            $ref: "#/definitions/ErrorModelV2"
  /auth/cilogon/callback:
    get:
      tags:
        - "auth"
      deprecated: true
      summary: The callback endpoint CILogon will call once the user has been successfully authenticated
      description: |
        This endpoint is deprecated. Please migrate to use `/auth/oauth/callback` instead.

        Calling this URL with valid parameters will login the user to the Pelican server Web UI
      parameters:
        - in: query
          name: state
          type: string
          description: The CSRF token for validation and the next_url for redirect, in the form of `"<[16]byte>:<nextURL>"`
        - in: query
          name: code
          type: string
          description: The access token and refresh token returned from CILogon
      responses:
        "307":
          description: Successfully log the user in, add login cookie, and direct user to `/` if `next_url` is empty; otherwise to `next_url`
        "400":
          description: Invalid request, when `state` or `token` query is invalid
          schema:
            type: object
            $ref: "#/definitions/ErrorModelV2"
        "500":
          description: Internal server error when processing the token and handshake with CILogon
          schema:
            type: object
<<<<<<< HEAD
            $ref: "#/definitions/ErrorModelV2"
=======
            $ref: "#/definitions/ErrorModel"
  /auth/oauth:
    get:
      tags:
        - "auth"
      summary: List servers with OAuth2/OIDC login enabled
      description: >-
        By default, the "registry" item is included in the response array, as we turned on OIDC/OAuth
        for registry by default. The other two possible items in the array are `origin` and `cache`
      responses:
        "200":
          description: OK
          schema:
            type: object
            properties:
              oidc_enabled_servers:
                type: array
                items:
                  type: string
                  default: "registry"
                minItems: 1
  /auth/oauth/login:
    get:
      tags:
        - auth
      summary: Redirect user to OAuth2 authentication provider (default is CILogon) authentication page for OAuth2 third-party login
      parameters:
        - in: query
          name: next_url
          type: string
          description: The path to redirect users to once they successfully authenticated against OAuth2 authentication provider
      responses:
        "307":
          description: Redirect user to OAuth2 authentication provider authentication page
        "500":
          description: Internal server error when generating CSRF cookie for OAuth flow
          schema:
            type: object
            $ref: "#/definitions/ErrorModel"
  /auth/oauth/callback:
    get:
      tags:
        - "auth"
      summary: The callback endpoint OAuth2 authentication provider (default is CILogon) will call once the user has been successfully authenticated
      description: Calling this URL with valid parameters will login the user to Pelican website
      parameters:
        - in: query
          name: state
          type: string
          description: The CSRF token for validation and the next_url for redirect, in the form of `"<[16]byte>:<nextURL>"`
        - in: query
          name: code
          type: string
          description: The access token and refresh token returned from the OAuth2 authentication provider
      responses:
        "307":
          description: Successfully log the user in, add login cookie, and direct user to `/` if `next_url` is empty; otherwise to `next_url`
        "400":
          description: Invalid request, when `state` or `token` query is invalid
          schema:
            type: object
            $ref: "#/definitions/ErrorModel"
        "500":
          description: Internal server error when processing the token and handshake with the OAuth2 authentication provider
          schema:
            type: object
            $ref: "#/definitions/ErrorModel"
>>>>>>> e91131eb
  /registry_ui/namespaces:
    get:
      tags:
        - "registry_ui"
      summary: Return a list of all namespaces in the registry
      description:
        A public API to get all namespaces in the registry. Note that `pubkey` is not included in the return data.


        For unauthenticated users, it only returns a list of approved namespaces.

        For authenticated users, it returns namespaces with any approval status.
      parameters:
        - name: server_type
          in: query
          required: false
          description: The type of server to filter the results. The value can be either `origin` or `cache`
          type: string
        - name: status
          in: query
          required: false
          description:
            The approval status of the namespaces, can be `pending`, `approved`, `denied`, or `unknown`.

            If `status == unknown`, internally it will match any registration with `status == ""` or `stauts == "unknown"`

            For unauthenticated users, filter with `status != approved` will result in a 403 error.
          type: string
      produces:
        - application/json
      responses:
        "200":
          description: OK
          schema:
            type: array
            items:
              $ref: "#/definitions/NamespaceWOPubkey"
            description: An array of namespaces
        "400":
          description: Invalid request parameters
          schema:
            type: object
            $ref: "#/definitions/ErrorModelV2"
        "403":
          description: Operation forbidden, when an unauthenticated user trying to filter against `status != approval`
          schema:
            type: object
            $ref: "#/definitions/ErrorModelV2"
        "500":
          description: Internal server error
          schema:
            type: object
            $ref: "#/definitions/ErrorModelV2"
    options:
      tags:
        - "registry_ui"
      summary: Return a list of field available to register
      description: "`Authentication Required`"
      produces:
        - application/json
      responses:
        "200":
          description: OK
          schema:
            type: array
            items:
              $ref: "#/definitions/RegistrationField"
    post:
      tags:
        - "registry_ui"
      summary: Create a new namespace registration
      description: "`Authentication Required`"
      consumes:
        - application/json
      produces:
        - application/json
      parameters:
        - in: body
          name: namespace
          description: The namespace data to register
          required: true
          schema:
            $ref: "#/definitions/NamespaceForRegistration"
        - in: header
          name: X-CSRF-Token
          description: The CSRF token for protecting against Cross-Site Request Forgery (CSRF) attacks. Obtained by requesting `/api/v1.0/auth/whoami` and reading response header `X-CSRF-Token`
          type: string
          required: true
      responses:
        "200":
          description: >
            OK.
            Note that if the registry runs in the OSDF mode,
            the `"message"` will reflect if there's an existing namespace in the OSDF topology.
          schema:
            type: object
            $ref: "#/definitions/SuccessModelV2"
        "400":
          description: The request data has invalid or missing field value
          schema:
            type: object
            $ref: "#/definitions/ErrorModelV2"
        "401":
          description: Unauthorized
          schema:
            type: object
            $ref: "#/definitions/ErrorModelV2"
        "500":
          description: Internal server error
          schema:
            type: object
            $ref: "#/definitions/ErrorModelV2"
  /registry_ui/namespaces/user:
    get:
      tags:
        - "registry_ui"
      summary: Return a list of namespaces for the currently authenticated user
      description: "`Authentication Required`"
      parameters:
        - name: status
          in: query
          required: false
          description:
            The approval status of the namespaces, can be `pending`, `approved`, `denied`, or `unknown`.

            If `status == unknown`, internally it will match any registration with `status == ""` or `stauts == "unknown"`
          type: string
      produces:
        - application/json
      responses:
        "200":
          description: OK
          schema:
            type: array
            items:
              $ref: "#/definitions/NamespaceWOPubkey"
            description: An array of namespaces
        "400":
          description: Invalid request parameters
          schema:
            type: object
            $ref: "#/definitions/ErrorModelV2"
        "401":
          description: Authentication required
          schema:
            type: object
            $ref: "#/definitions/ErrorModelV2"
        "500":
          description: Internal server error
          schema:
            type: object
            $ref: "#/definitions/ErrorModelV2"
  /registry_ui/namespaces/{id}:
    get:
      tags:
        - "registry_ui"
      summary: Return the namespace by `id`
      description: "`Authentication Required`


        For user with admin privilege, it returns for all valid namespace request.


        For general users, it only returns namespace belonging to the user, or it returns 404
        "
      operationId: getNamespaceById
      parameters:
        - name: id
          in: path
          description: ID of the namespace to fetch
          required: true
          type: integer
      produces:
        - application/json
      responses:
        "200":
          description: OK
          schema:
            type: object
            $ref: "#/definitions/Namespace"
        "400":
          description: Invalid namespace ID
          schema:
            type: object
            $ref: "#/definitions/ErrorModelV2"
        "401":
          description: Authentication required to perform this action
          schema:
            type: object
            $ref: "#/definitions/ErrorModelV2"
        "404":
          description: Namespace not found, either does not exists or the user doesn't have privilege to get it
          schema:
            type: object
            $ref: "#/definitions/ErrorModelV2"
        "500":
          description: Internal server error
          schema:
            type: object
            $ref: "#/definitions/ErrorModelV2"
    put:
      tags:
        - "registry_ui"
      summary: Update the namespace by `id`
      description: "`Authentication Required`


        For user with admin privilege, they can update any valid namespace.


        Non-admin users can update only namespaces they own and only if the approval status is `admin_metadata.status == approved`, otherwise the endpoint returns 404.
        "
      operationId: updateNamespaceById
      parameters:
        - name: id
          in: path
          description: ID of the namespace to update
          required: true
          type: integer
        - in: body
          name: namespace
          description: The namespace data to update
          required: true
          schema:
            $ref: "#/definitions/NamespaceForRegistration"
        - in: header
          name: X-CSRF-Token
          description: The CSRF token for protecting against Cross-Site Request Forgery (CSRF) attacks. Obtained by requesting `/api/v1.0/auth/whoami` and reading response header `X-CSRF-Token`
          type: string
          required: true
      consumes:
        - application/json
      produces:
        - application/json
      responses:
        "200":
          description: OK
          schema:
            type: object
            $ref: "#/definitions/SuccessModelV2"
        "400":
          description: Invalid namespace ID
          schema:
            type: object
            $ref: "#/definitions/ErrorModelV2"
        "401":
          description: Authentication required to perform this action
          schema:
            type: object
            $ref: "#/definitions/ErrorModelV2"
        "403":
          description: The user does not have privilege to update the namespace
          schema:
            type: object
            $ref: "#/definitions/ErrorModelV2"
        "404":
          description: Namespace not found because it does not exist
          schema:
            type: object
            $ref: "#/definitions/ErrorModelV2"
        "500":
          description: Internal server error
          schema:
            type: object
            $ref: "#/definitions/ErrorModelV2"
    delete:
      summary: Delete a namespace registration by ID
      description: "`Authentication Required` `Admin privilege Required`

        Only admin users have privilege to this action.
        "
      tags:
        - "registry_ui"
      produces:
        - "application/json"
      parameters:
        - name: id
          in: path
          description: ID of the namespace to update
          required: true
          type: integer
      responses:
        "200":
          description: OK
          schema:
            type: object
            $ref: "#/definitions/SuccessModelV2"
        "400":
          description: Invalid namespace ID
          schema:
            type: object
            $ref: "#/definitions/ErrorModelV2"
        "403":
          description: The user does not have privilege to update the namespace
          schema:
            type: object
            $ref: "#/definitions/ErrorModelV2"
        "500":
          description: Internal server error
          schema:
            type: object
            $ref: "#/definitions/ErrorModelV2"

  /registry_ui/namespaces/{id}/pubkey:
    get:
      tags:
        - "registry_ui"
      summary: Returns the public key of the namespace by id, in JWK Set format
      description: It returns the JWK set as a downloadable attachement. Refer to https://datatracker.ietf.org/doc/html/rfc7517#section-5 for the format of JWK set
      operationId: getNamespacePubkeyById
      parameters:
        - name: id
          in: path
          description: ID of the namespace to get public key
          required: true
          type: integer
      produces:
        - application/json
      responses:
        "200":
          description: OK, an attachement is returned to download
          schema:
            type: object
        "400":
          description: Invalid namespace ID
          schema:
            type: object
            $ref: "#/definitions/ErrorModelV2"
        "404":
          description: Namespace not found, either does not exist or the user doesn't have privilege to get it
          schema:
            type: object
            $ref: "#/definitions/ErrorModelV2"
        "500":
          description: Internal server error
          schema:
            type: object
            $ref: "#/definitions/ErrorModelV2"
  /registry_ui/namespaces/{id}/approve:
    patch:
      tags:
        - "registry_ui"
      summary: Update namespace status to "approved"
      description: "`Authentication Required`


        Update namespace status to `approved` by namespace `id`.


        This action requires admin privilege to perform.
        "
      parameters:
        - name: id
          in: path
          description: ID of the namespace to update status
          required: true
          type: integer
        - in: header
          name: X-CSRF-Token
          description: The CSRF token for protecting against Cross-Site Request Forgery (CSRF) attacks. Obtained by requesting `/api/v1.0/auth/whoami` and reading response header `X-CSRF-Token`
          type: string
          required: true
      produces:
        - application/json
      responses:
        "200":
          description: Success
          schema:
            type: object
            $ref: "#/definitions/SuccessModelV2"
        "400":
          description: Invalid namespace ID
          schema:
            type: object
            $ref: "#/definitions/ErrorModelV2"
        "401":
          description: Authentication required to perform this action
          schema:
            type: object
            $ref: "#/definitions/ErrorModelV2"
        "403":
          description: The user does not have privilege to update the namespace status
          schema:
            type: object
            $ref: "#/definitions/ErrorModelV2"
        "404":
          description: Namespace not found because it does not exist
          schema:
            type: object
            $ref: "#/definitions/ErrorModelV2"
        "500":
          description: Internal server error
          schema:
            type: object
            $ref: "#/definitions/ErrorModelV2"
  /registry_ui/namespaces/{id}/deny:
    patch:
      tags:
        - "registry_ui"
      summary: Update namespace status to "denied"
      description: "`Authentication Required`


        Update namespace status to `denied` by namespace `id`.


        This action requires admin privilege to perform.
        "
      parameters:
        - name: id
          in: path
          description: ID of the namespace to update status
          required: true
          type: integer
        - in: header
          name: X-CSRF-Token
          description: The CSRF token for protecting against Cross-Site Request Forgery (CSRF) attacks. Obtained by requesting `/api/v1.0/auth/whoami` and reading response header `X-CSRF-Token`
          type: string
          required: true
      produces:
        - application/json
      responses:
        "200":
          description: Success
          schema:
            type: object
            $ref: "#/definitions/SuccessModelV2"
        "400":
          description: Invalid namespace ID
          schema:
            type: object
            $ref: "#/definitions/ErrorModelV2"
        "401":
          description: Authentication required to perform this action
          schema:
            type: object
            $ref: "#/definitions/ErrorModelV2"
        "403":
          description: The user does not have privilege to update the namespace status
          schema:
            type: object
            $ref: "#/definitions/ErrorModelV2"
        "404":
          description: Namespace not found because it does not exist
          schema:
            type: object
            $ref: "#/definitions/ErrorModelV2"
        "500":
          description: Internal server error
          schema:
            type: object
            $ref: "#/definitions/ErrorModelV2"
  /registry_ui/institutions:
    get:
      tags:
        - "registry_ui"
      summary: Returns a list of institution names available for user to select for namespace registration
      description: "`Authentication Required`"
      produces:
        - application/json
      responses:
        "200":
          description: OK
          schema:
            type: array
            items:
              type: object
              $ref: "#/definitions/Institution"
              minItems: 0
        "401":
          description: Authentication required to perform this action
          schema:
            type: object
            $ref: "#/definitions/ErrorModelV2"
        "500":
          description: Server didn't configure `Registry.Institutions` or server encountered error in reading institution configuration
          schema:
            type: object
            $ref: "#/definitions/ErrorModelV2"
  /registry_ui/topology:
    get:
      tags:
        - "registry_ui"
      summary: Returns a list of namespaces from the OSDF namespace topology
      description: "The endpoint is only available when Pelican binary is running in OSDF mode. Otherwise, the endpoint returns an empty list."
      produces:
        - application/json
      responses:
        "200":
          description: OK
          schema:
            type: array
            items:
              type: object
              $ref: "#/definitions/TopologyNamespace"
              minItems: 0
        "500":
          description: Error retrieving namespaces from the topology
          schema:
            type: object
            $ref: "#/definitions/ErrorModelV2"
  /director_ui/servers:
    get:
      tags:
        - "director_ui"
      summary: Get a list of storage servers advertised to the director
      produces:
        - application/json
      parameters:
        - in: query
          name: server_type
          type: string
          description: The server type to filter the list. Can be origin|cache
      responses:
        "200":
          description: "OK"
          schema:
            type: array
            items:
              type: object
              $ref: "#/definitions/DirectorServerResponse"
              minimum: 0
        "400":
          description: "Bad request, query parameter is invalid"
          schema:
            type: object
            $ref: "#/definitions/ErrorModelV2"
  /director_ui/servers/filter/{name}:
    patch:
      summary: Filter a server from director redirecting
      description: |
        `Authentication Required` `Admin privilege Required`


        **The filter rules registered by this endpoint are in-memory and will be reset at the server restart.**

        If `Director.FilteredServers` is set, you may add additional, in-memory filter rules.

        If you want to persist the filtering rules, set `Director.FilteredServers` in your server config instead.
      tags:
        - "director_ui"
      parameters:
        - in: path
          name: name
          type: string
          required: true
          description: The server name to filter
      produces:
        - application/json
      responses:
        "200":
          description: "OK"
          schema:
            type: object
            $ref: "#/definitions/SuccessModelV2"
        "400":
          description: "Bad request. Either `name` is invalid or the server has been filtered"
          schema:
            type: object
            $ref: "#/definitions/ErrorModelV2"
        "403":
          description: "Forbidden. Admin privilege required"
          schema:
            type: object
            $ref: "#/definitions/ErrorModelV2"
  /director_ui/servers/allow/{name}:
    patch:
      summary: Reset filtering rule for a server from director redirecting
      description: |
        `Authentication Required` `Admin`


        **The reset of filter rules registered by this endpoint are in-memory and will be removed at the server restart.**

        You may reset the rules defined in `Director.FilteredServers` in-memory but they will be overwritten at the server restart
      tags:
        - "director_ui"
      parameters:
        - in: path
          name: name
          type: string
          required: true
          description: The server name to reset filtering
      produces:
        - application/json
      responses:
        "200":
          description: "OK"
          schema:
            type: object
            $ref: "#/definitions/SuccessModelV2"
        "400":
          description: "Bad request. Either `name` is invalid or the server is not being filtered"
          schema:
            type: object
            $ref: "#/definitions/ErrorModelV2"
        "403":
          description: "Forbidden. Admin privilege required"
          schema:
            type: object
            $ref: "#/definitions/ErrorModelV2"
  /director_ui/servers/origins/stat:
    get:
      tags:
        - "director_ui"
      summary: Get a list of origins willing to serve an object
      description: "`Authentication Required`"
      produces:
        - application/json
      parameters:
        - in: path
          name: object_name
          type: string
          required: true
          description: >
            The path to the name to query for. Example: `/foo/bar/barz.txt`
        - in: query
          name: min_responses
          type: integer
          description: Minimum number of success responses required
          default: 1
        - in: query
          name: max_responses
          type: integer
          description: Maximum number of success responses required
          default: 1
      responses:
        "200":
          description: Object is found in active origins and at least one origin responses successfully.
            It returns 200 even if min_responses wasn't reached but it will mark `ok` field to `false`.
          schema:
            type: object
            properties:
              ok:
                type: boolean
                description: If the min_responses is satistifed.
                example: true
              message:
                type: string
                description: Additional message when a query returns
                example: "Maximum responses reached for stat. Return result and cancel ongoing requests."
              metadata:
                type: array
                items:
                  $ref: "#/definitions/ObjectStatMetadata"
                  minItems: 1
        "400":
          description: Bad request. Either min_responses > max_responses, or invalid path to the object.
          schema:
            type: object
            $ref: "#/definitions/ErrorModelV2"
        "401":
          description: Authentication required to perform this action
          schema:
            type: object
            $ref: "#/definitions/ErrorModelV2"
        "404":
          description: Object namespace not found in active origins, or no origin responses successfully.
          schema:
            type: object
            $ref: "#/definitions/ErrorModelV2"
        "500":
          description: Server error when performing the query
          schema:
            type: object
            $ref: "#/definitions/ErrorModelV2"
    head:
      tags:
        - "director_ui"
      summary: Get a list of origins willing to serve an object
      description: "`Authentication Required`"
      produces:
        - application/json
      parameters:
        - in: path
          name: object_name
          type: string
          required: true
          description: >
            The path to the name to query for. Example: `/foo/bar/barz.txt`
        - in: query
          name: min_responses
          type: integer
          description: Minimum number of success responses required
          default: 1
        - in: query
          name: max_responses
          type: integer
          description: Maximum number of success responses required
          default: 1
      responses:
        "200":
          description: Object is found in active origins and at least one origin responses successfully.
            It returns 200 even if min_responses wasn't reached but it will mark `ok` field to `false`.
          schema:
            type: object
            properties:
              ok:
                type: boolean
                description: If the min_responses is satistifed.
                example: true
              message:
                type: string
                description: Additional message when a query returns
                example: "Maximum responses reached for stat. Return result and cancel ongoing requests."
              metadata:
                type: array
                items:
                  $ref: "#/definitions/ObjectStatMetadata"
                  minItems: 1
        "400":
          description: Bad request. Either min_responses > max_responses, or invalid path to the object.
          schema:
            type: object
            $ref: "#/definitions/ErrorModelV2"
        "404":
          description: Object namespace not found in active origins, or no origin responses successfully.
          schema:
            type: object
            $ref: "#/definitions/ErrorModelV2"
        "401":
          description: Authentication required to perform this action
          schema:
            type: object
            $ref: "#/definitions/ErrorModelV2"
        "500":
          description: Server error when performing the query
          schema:
            type: object
            $ref: "#/definitions/ErrorModelV2"
  /director_ui/contact:
    get:
      summary: Get the support contact information of the federation the director hostnames
      description: "Note that the response value (if successful) `email` and `url` can be either or both empty strings"
      tags:
        - "director_ui"
      responses:
        "200":
          description: "OK"
          schema:
            type: object
            $ref: "#/definitions/DirectorContact"
        "500":
          description: "Bad server configuration. Failed to get the director contact information from the server configuration"
          schema:
            type: object
            $ref: "#/definitions/ErrorModelV2"

  /director/namespaces/prefix/{path}:
    get:
      summary: "Get the longest matched namespace prefix of a path"
      description: ""
      parameters:
        - name: path
          in: path
          description: "The path to an object or directory to get the namespace prefix for"
          required: true
          type: string
      tags:
        - "director"
      responses:
        "200":
          description: "OK"
          schema:
            type: object
            properties:
              prefix:
                type: string
                example: "/test/namespace"
                description: The longest matched namespace prefix
        "400":
          description: "Bad request. Path parameter is missing"
          schema:
            type: object
            $ref: "#/definitions/ErrorModelV2"
        "404":
          description: "Namespace prefix not found for the path"
          schema:
            type: object
<<<<<<< HEAD
=======
            $ref: "#/definitions/ErrorModel"
  /origin_ui/exports:
    get:
      summary: Returns the data exports of the origin server
      description: >-
        `Authentication Required` `Admin Previlege Required`
      tags:
        - "origin_ui"
      produces:
        - "application/json"
      responses:
        "200":
          description: OK
          schema:
            type: object
            $ref: "#/definitions/OriginExportRes"
        "401":
          description: Authentication required to perform this action
          schema:
            type: object
            $ref: "#/definitions/ErrorModel"
        "403":
          description: You need to have admin privilege to access this endpoint
          schema:
            type: object
            $ref: "#/definitions/ErrorModel"
        "500":
          description: Error when fetching the origin exports
          schema:
            type: object
>>>>>>> e91131eb
            $ref: "#/definitions/ErrorModelV2"<|MERGE_RESOLUTION|>--- conflicted
+++ resolved
@@ -881,10 +881,7 @@
           description: Internal server error when processing the token and handshake with CILogon
           schema:
             type: object
-<<<<<<< HEAD
-            $ref: "#/definitions/ErrorModelV2"
-=======
-            $ref: "#/definitions/ErrorModel"
+            $ref: "#/definitions/ErrorModelV2"
   /auth/oauth:
     get:
       tags:
@@ -922,7 +919,7 @@
           description: Internal server error when generating CSRF cookie for OAuth flow
           schema:
             type: object
-            $ref: "#/definitions/ErrorModel"
+            $ref: "#/definitions/ErrorModelV2"
   /auth/oauth/callback:
     get:
       tags:
@@ -945,13 +942,12 @@
           description: Invalid request, when `state` or `token` query is invalid
           schema:
             type: object
-            $ref: "#/definitions/ErrorModel"
+            $ref: "#/definitions/ErrorModelV2"
         "500":
           description: Internal server error when processing the token and handshake with the OAuth2 authentication provider
           schema:
             type: object
-            $ref: "#/definitions/ErrorModel"
->>>>>>> e91131eb
+            $ref: "#/definitions/ErrorModelV2"
   /registry_ui/namespaces:
     get:
       tags:
@@ -1731,9 +1727,7 @@
           description: "Namespace prefix not found for the path"
           schema:
             type: object
-<<<<<<< HEAD
-=======
-            $ref: "#/definitions/ErrorModel"
+            $ref: "#/definitions/ErrorModelV2"
   /origin_ui/exports:
     get:
       summary: Returns the data exports of the origin server
@@ -1753,15 +1747,14 @@
           description: Authentication required to perform this action
           schema:
             type: object
-            $ref: "#/definitions/ErrorModel"
+            $ref: "#/definitions/ErrorModelV2"
         "403":
           description: You need to have admin privilege to access this endpoint
           schema:
             type: object
-            $ref: "#/definitions/ErrorModel"
+            $ref: "#/definitions/ErrorModelV2"
         "500":
           description: Error when fetching the origin exports
           schema:
             type: object
->>>>>>> e91131eb
             $ref: "#/definitions/ErrorModelV2"