--- conflicted
+++ resolved
@@ -19,11 +19,7 @@
 
 import { Box, Tooltip } from '@mui/material';
 import Link from 'next/link';
-<<<<<<< HEAD
-import { Build, Dashboard, Public, Equalizer } from '@mui/icons-material';
-=======
-import { Build, Dashboard, Public, Lock } from '@mui/icons-material';
->>>>>>> b8cec89b
+import { Build, Dashboard, Public, Equalizer, Lock } from '@mui/icons-material';
 import IconButton from '@mui/material/IconButton';
 import useSWR from 'swr';
 
