--- conflicted
+++ resolved
@@ -6,12 +6,7 @@
 import {Box, Typography} from "@mui/material";
 import AuthenticatedContent from "@/components/layout/AuthenticatedContent";
 import Link from "next/link";
-<<<<<<< HEAD
-import {getObjectValue} from "@/helpers/util";
-=======
-import {getErrorMessage} from "@/helpers/util";
->>>>>>> 473c6834
-
+import {getErrorMessage, getObjectValue} from "@/helpers/util";
 
 const LinkBox = ({href, text} : {href: string, text: string}) => {
     return (
