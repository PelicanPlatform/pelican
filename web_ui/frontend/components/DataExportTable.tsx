--- conflicted
+++ resolved
@@ -10,16 +10,13 @@
     Grid,
     Tooltip,
     Pagination, Paper,
-    Alert
+    Alert,
+    IconButton
 } from '@mui/material';
-import React, {ReactElement, useEffect, useMemo, useRef, useState} from "react";
+import React, {ReactElement, useEffect, useMemo, useState} from "react";
 import {Skeleton} from "@mui/material";
 
-<<<<<<< HEAD
 import {Edit, Settings, Check, Clear} from "@mui/icons-material";
-=======
-import {Edit, Warning, Check, Clear} from "@mui/icons-material";
->>>>>>> 994fe147
 import useSWR from "swr";
 import {getErrorMessage} from "@/helpers/util";
 
@@ -31,14 +28,6 @@
     DirectReads: boolean;
   }
 
-<<<<<<< HEAD
-type ExportRes =
-    { type: "s3", exports: S3ExportEntry[] } |
-    { type: "posix", exports: PosixExportEntry[]} |
-    { type: "globus", exports: GlobusExportEntry[]};
-=======
->>>>>>> 994fe147
-
 type RegistrationStatus = "Not Supported" | "Completed" | "Incomplete" | "Registration Error"
 
 type ExportResCommon = {
@@ -47,7 +36,10 @@
     editUrl: string;
 }
 
-type ExportRes = ExportResCommon & ({ type: "s3", exports: S3ExportEntry[] } | { type: "posix", exports: PosixExportEntry[]});
+type ExportRes = ExportResCommon &
+    ({ type: "s3", exports: S3ExportEntry[] } |
+    { type: "posix", exports: PosixExportEntry[]} |
+    { type: "globus", exports: GlobusExportEntry[]});
 
 interface ExportEntry {
     status: RegistrationStatus
@@ -203,7 +195,7 @@
             {entry.status != "Completed" && <DataExportStatus {...entry}/>}
             <Grid container pt={1}>
                 <Grid item xs={9}>
-                    <ValueLabel value={entry.federation_prefix} label={"Federation Prefix"}/>
+                    <ValueLabel value={entry.federationPrefix} label={"Federation Prefix"}/>
                     <ValueLabel value={entry.globusCollectionName || ""} label={"Globus Collection Name"}/>
                     <ValueLabel value={entry.globusCollectionID} label={"Globus Collection ID"}/>
                 </Grid>
@@ -274,7 +266,7 @@
             return (
                 <>
                     {entryPage.map((entry, index) => (
-                        <Box key={entry.federation_prefix} pb={1}>
+                        <Box key={entry.federationPrefix} pb={1}>
                             <GlobusDataExportCard entry={entry as GlobusExportEntry}/>
                         </Box>
                     ))}
