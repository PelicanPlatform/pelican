export interface Capabilities {
  PublicRead: boolean;
  Read: boolean;
  Write: boolean;
  Listing: boolean;
  FallBackRead: boolean;
}

export interface TokenGeneration {
  strategy: string;
  vaultServer: string;
  maxScopeDepth: number;
  issuer: string;
}

export interface TokenIssuer {
  basePaths: string[];
  restrictedPaths: string[] | null;
  issuer: string;
}

export interface DirectorNamespace {
  path: string;
  capabilities: Capabilities;
  tokenGeneration: TokenGeneration[] | null;
  tokenIssuer: TokenIssuer[] | null;
  fromTopology: boolean;
  caches: string[];
  origins: string[];
}

export type ServerType = 'Origin' | 'Cache';

interface ServerBase {
  name: string;
  version: string;
  storageType: string;
  disableDirectorTest: boolean;
  authUrl: string;
  brokerUrl: string;
  url: string;
  webUrl: string;
  type: ServerType;
  latitude: number;
  longitude: number;
  capabilities: Capabilities;
  filtered: boolean;
  filteredType: string;
  fromTopology: boolean;
  healthStatus: string;
  serverStatus:
    | 'shutting down'
    | 'critical'
    | 'degraded'
    | 'warning'
    | 'ok'
    | 'unknown';
  ioLoad: number;
}

export interface ServerDetailed extends ServerBase {
  namespaces: DirectorNamespace[];
}

export interface ServerGeneral extends ServerBase {
  namespacePrefixes: string[];
}

/**
 * Types for downtime interactions
 */

export type DowntimeClass = 'SCHEDULED' | 'UNSCHEDULED';
export type DowntimeSeverity =
  | 'Outage (completely inaccessible)'
  | 'Severe (most services down)'
  | 'Intermittent Outage (may be up for some of the time)'
  | "No Significant Outage Expected (you shouldn't notice)";

export interface DowntimeBase {
  class: DowntimeClass;
  description: string;
  severity: DowntimeSeverity;
  startTime: number;
  endTime: number;
}

export interface DowntimePost extends DowntimeBase {}

export interface DowntimeRegistryPost extends DowntimeBase {
  serverName: string;
}

export interface DowntimeGet extends DowntimeBase {
  id: string;
  serverName: string;
  source: string;
  createdBy: string;
  createdAt: number;
  updatedBy: string;
  updatedAt: number;
}

export type DowntimePut = Partial<DowntimeBase>;

/**
 * Token Types
 */

export interface BaseToken {
  name: string;
  expiration: string;
  scopes: string[];
}

export interface GetToken extends BaseToken {
  id: string;
  createdBy: string;
}

<<<<<<< HEAD
/** Groups and Authorization Types */

export interface User {
  id: string;
  username: string;
  sub: string;
  issuer: string;
  createdAt: string;
}

export type UserPost = Omit<User, 'id' | 'createdAt'>;

export type UserPatch = Partial<Omit<User, 'createdAt'>>;

export interface Group {
  id: string;
  name: string;
  description: string;
  members: User[];
  createdBy: string;
  createdAt: string;
}

export type GroupPost = Omit<
  Group,
  'id' | 'members' | 'createdBy' | 'createdAt'
>;

export interface GroupMember {
  groupId: string;
  userId: string;
  user: User;
  createdBy: string;
  createdAt: string;
}

export type GroupMemberPost = Omit<
  GroupMember,
  'user' | 'addedBy' | 'addedAt' | 'groupId'
>;
=======
export interface WellKnownConfiguration {
  director_endpoint: string;
  namespace_registration_endpoint: string;
  jwks_uri: string;
}
>>>>>>> 57e64bec
<|MERGE_RESOLUTION|>--- conflicted
+++ resolved
@@ -118,7 +118,6 @@
   createdBy: string;
 }
 
-<<<<<<< HEAD
 /** Groups and Authorization Types */
 
 export interface User {
@@ -159,10 +158,9 @@
   GroupMember,
   'user' | 'addedBy' | 'addedAt' | 'groupId'
 >;
-=======
+
 export interface WellKnownConfiguration {
   director_endpoint: string;
   namespace_registration_endpoint: string;
   jwks_uri: string;
 }
->>>>>>> 57e64bec
