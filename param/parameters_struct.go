// Code generated by go generate; DO NOT EDIT.
/***************************************************************
 *
 * Copyright (C) 2024, Pelican Project, Morgridge Institute for Research
 *
 * Licensed under the Apache License, Version 2.0 (the "License"); you
 * may not use this file except in compliance with the License.  You may
 * obtain a copy of the License at
 *
 *    http://www.apache.org/licenses/LICENSE-2.0
 *
 * Unless required by applicable law or agreed to in writing, software
 * distributed under the License is distributed on an "AS IS" BASIS,
 * WITHOUT WARRANTIES OR CONDITIONS OF ANY KIND, either express or implied.
 * See the License for the specific language governing permissions and
 * limitations under the License.
 *
 ***************************************************************/

package param

import (
	"time"
)

type Config struct {
	Cache struct {
		Concurrency int
		DataLocation string
<<<<<<< HEAD
		EnableOIDC bool
=======
		EnableLotman bool
>>>>>>> 3dffcabf
		EnableVoms bool
		ExportLocation string
		HighWaterMark string
		LowWatermark string
		PermittedNamespaces []string
		Port int
		RunLocation string
		SelfTest bool
		SelfTestInterval time.Duration
		Url string
		XRootDPrefix string
	}
	Client struct {
		DisableHttpProxy bool
		DisableProxyFallback bool
		MaximumDownloadSpeed int
		MinimumDownloadSpeed int
		SlowTransferRampupTime int
		SlowTransferWindow int
		StoppedTransferTimeout int
		WorkerCount int
	}
	ConfigDir string
	Debug bool
	Director struct {
		AdvertisementTTL time.Duration
		CacheResponseHostnames []string
		DefaultResponse string
		EnableBroker bool
		FilteredServers []string
		GeoIPLocation string
		MaxMindKeyFile string
		MaxStatResponse int
		MinStatResponse int
		OriginCacheHealthTestInterval time.Duration
		OriginResponseHostnames []string
		StatConcurrencyLimit int
		StatTimeout time.Duration
		SupportContactEmail string
		SupportContactUrl string
	}
	DisableHttpProxy bool
	DisableProxyFallback bool
	Federation struct {
		BrokerUrl string
		DirectorUrl string
		DiscoveryUrl string
		JwkUrl string
		RegistryUrl string
		TopologyNamespaceUrl string
		TopologyReloadInterval time.Duration
		TopologyUrl string
	}
	GeoIPOverrides interface{}
	Issuer struct {
		AuthenticationSource string
		AuthorizationTemplates interface{}
		GroupFile string
		GroupRequirements []string
		GroupSource string
		OIDCAuthenticationRequirements interface{}
		OIDCAuthenticationUserClaim string
		QDLLocation string
		ScitokensServerLocation string
		TomcatLocation string
	}
	IssuerKey string
	LocalCache struct {
		DataLocation string
		HighWaterMarkPercentage int
		LowWaterMarkPercentage int
		RunLocation string
		Size string
		Socket string
	}
	Logging struct {
		Cache struct {
			Ofs string
			Pfc string
			Pss string
			Scitokens string
			Xrd string
			Xrootd string
		}
		DisableProgressBars bool
		Level string
		LogLocation string
		Origin struct {
			Cms string
			Scitokens string
			Xrd string
			Xrootd string
		}
	}
	Lotman struct {
		DbLocation string
		EnableAPI bool
		LibLocation string
		Lots interface{}
	}
	MinimumDownloadSpeed int
	Monitoring struct {
		AggregatePrefixes []string
		DataLocation string
		MetricAuthorization bool
		PortHigher int
		PortLower int
		PromQLAuthorization bool
		TokenExpiresIn time.Duration
		TokenRefreshInterval time.Duration
	}
	OIDC struct {
		AuthorizationEndpoint string
		ClientID string
		ClientIDFile string
		ClientRedirectHostname string
		ClientSecretFile string
		DeviceAuthEndpoint string
		Issuer string
		TokenEndpoint string
		UserInfoEndpoint string
	}
	Origin struct {
		EnableBroker bool
		EnableCmsd bool
		EnableDirListing bool
		EnableDirectReads bool
		EnableFallbackRead bool
		EnableIssuer bool
		EnableListings bool
		EnableOIDC bool
		EnablePublicReads bool
		EnableReads bool
		EnableUI bool
		EnableVoms bool
		EnableWrite bool
		EnableWrites bool
		ExportVolume string
		ExportVolumes []string
		Exports interface{}
		FederationPrefix string
		Mode string
		Multiuser bool
		NamespacePrefix string
		Port int
		RunLocation string
		S3AccessKeyfile string
		S3Bucket string
		S3Region string
		S3SecretKeyfile string
		S3ServiceName string
		S3ServiceUrl string
		S3UrlStyle string
		ScitokensDefaultUser string
		ScitokensMapSubject bool
		ScitokensNameMapFile string
		ScitokensRestrictedPaths []string
		ScitokensUsernameClaim string
		SelfTest bool
		SelfTestInterval time.Duration
		StoragePrefix string
		StorageType string
		Url string
		XRootDPrefix string
	}
	Plugin struct {
		Token string
	}
	Registry struct {
		AdminUsers []string
		CustomRegistrationFields interface{}
		DbLocation string
		Institutions interface{}
		InstitutionsUrl string
		InstitutionsUrlReloadMinutes time.Duration
		RequireCacheApproval bool
		RequireKeyChaining bool
		RequireOriginApproval bool
	}
	Server struct {
		EnableUI bool
		ExternalWebUrl string
		Hostname string
		IssuerHostname string
		IssuerJwks string
		IssuerPort int
		IssuerUrl string
		Modules []string
		RegistrationRetryInterval time.Duration
		SessionSecretFile string
		TLSCACertificateDirectory string
		TLSCACertificateFile string
		TLSCAKey string
		TLSCertificate string
		TLSKey string
		UIActivationCodeFile string
		UIAdminUsers []string
		UILoginRateLimit int
		UIPasswordFile string
		WebConfigFile string
		WebHost string
		WebPort int
	}
	Shoveler struct {
		AMQPExchange string
		AMQPTokenLocation string
		Enable bool
		IPMapping interface{}
		MessageQueueProtocol string
		OutputDestinations []string
		PortHigher int
		PortLower int
		QueueDirectory string
		StompCert string
		StompCertKey string
		StompPassword string
		StompUsername string
		Topic string
		URL string
		VerifyHeader bool
	}
	StagePlugin struct {
		Hook bool
		MountPrefix string
		OriginPrefix string
		ShadowOriginPrefix string
	}
	TLSSkipVerify bool
	Transport struct {
		DialerKeepAlive time.Duration
		DialerTimeout time.Duration
		ExpectContinueTimeout time.Duration
		IdleConnTimeout time.Duration
		MaxIdleConns int
		ResponseHeaderTimeout time.Duration
		TLSHandshakeTimeout time.Duration
	}
	Xrootd struct {
		Authfile string
		DetailedMonitoringHost string
		LocalMonitoringHost string
		MacaroonsKeyFile string
		ManagerHost string
		Mount string
		Port int
		RobotsTxtFile string
		RunLocation string
		ScitokensConfig string
		Sitename string
		SummaryMonitoringHost string
	}
}


type configWithType struct {
	Cache struct {
		Concurrency struct { Type string; Value int }
		DataLocation struct { Type string; Value string }
<<<<<<< HEAD
		EnableOIDC struct { Type string; Value bool }
=======
		EnableLotman struct { Type string; Value bool }
>>>>>>> 3dffcabf
		EnableVoms struct { Type string; Value bool }
		ExportLocation struct { Type string; Value string }
		HighWaterMark struct { Type string; Value string }
		LowWatermark struct { Type string; Value string }
		PermittedNamespaces struct { Type string; Value []string }
		Port struct { Type string; Value int }
		RunLocation struct { Type string; Value string }
		SelfTest struct { Type string; Value bool }
		SelfTestInterval struct { Type string; Value time.Duration }
		Url struct { Type string; Value string }
		XRootDPrefix struct { Type string; Value string }
	}
	Client struct {
		DisableHttpProxy struct { Type string; Value bool }
		DisableProxyFallback struct { Type string; Value bool }
		MaximumDownloadSpeed struct { Type string; Value int }
		MinimumDownloadSpeed struct { Type string; Value int }
		SlowTransferRampupTime struct { Type string; Value int }
		SlowTransferWindow struct { Type string; Value int }
		StoppedTransferTimeout struct { Type string; Value int }
		WorkerCount struct { Type string; Value int }
	}
	ConfigDir struct { Type string; Value string }
	Debug struct { Type string; Value bool }
	Director struct {
		AdvertisementTTL struct { Type string; Value time.Duration }
		CacheResponseHostnames struct { Type string; Value []string }
		DefaultResponse struct { Type string; Value string }
		EnableBroker struct { Type string; Value bool }
		FilteredServers struct { Type string; Value []string }
		GeoIPLocation struct { Type string; Value string }
		MaxMindKeyFile struct { Type string; Value string }
		MaxStatResponse struct { Type string; Value int }
		MinStatResponse struct { Type string; Value int }
		OriginCacheHealthTestInterval struct { Type string; Value time.Duration }
		OriginResponseHostnames struct { Type string; Value []string }
		StatConcurrencyLimit struct { Type string; Value int }
		StatTimeout struct { Type string; Value time.Duration }
		SupportContactEmail struct { Type string; Value string }
		SupportContactUrl struct { Type string; Value string }
	}
	DisableHttpProxy struct { Type string; Value bool }
	DisableProxyFallback struct { Type string; Value bool }
	Federation struct {
		BrokerUrl struct { Type string; Value string }
		DirectorUrl struct { Type string; Value string }
		DiscoveryUrl struct { Type string; Value string }
		JwkUrl struct { Type string; Value string }
		RegistryUrl struct { Type string; Value string }
		TopologyNamespaceUrl struct { Type string; Value string }
		TopologyReloadInterval struct { Type string; Value time.Duration }
		TopologyUrl struct { Type string; Value string }
	}
	GeoIPOverrides struct { Type string; Value interface{} }
	Issuer struct {
		AuthenticationSource struct { Type string; Value string }
		AuthorizationTemplates struct { Type string; Value interface{} }
		GroupFile struct { Type string; Value string }
		GroupRequirements struct { Type string; Value []string }
		GroupSource struct { Type string; Value string }
		OIDCAuthenticationRequirements struct { Type string; Value interface{} }
		OIDCAuthenticationUserClaim struct { Type string; Value string }
		QDLLocation struct { Type string; Value string }
		ScitokensServerLocation struct { Type string; Value string }
		TomcatLocation struct { Type string; Value string }
	}
	IssuerKey struct { Type string; Value string }
	LocalCache struct {
		DataLocation struct { Type string; Value string }
		HighWaterMarkPercentage struct { Type string; Value int }
		LowWaterMarkPercentage struct { Type string; Value int }
		RunLocation struct { Type string; Value string }
		Size struct { Type string; Value string }
		Socket struct { Type string; Value string }
	}
	Logging struct {
		Cache struct {
			Ofs struct { Type string; Value string }
			Pfc struct { Type string; Value string }
			Pss struct { Type string; Value string }
			Scitokens struct { Type string; Value string }
			Xrd struct { Type string; Value string }
			Xrootd struct { Type string; Value string }
		}
		DisableProgressBars struct { Type string; Value bool }
		Level struct { Type string; Value string }
		LogLocation struct { Type string; Value string }
		Origin struct {
			Cms struct { Type string; Value string }
			Scitokens struct { Type string; Value string }
			Xrd struct { Type string; Value string }
			Xrootd struct { Type string; Value string }
		}
	}
	Lotman struct {
		DbLocation struct { Type string; Value string }
		EnableAPI struct { Type string; Value bool }
		LibLocation struct { Type string; Value string }
		Lots struct { Type string; Value interface{} }
	}
	MinimumDownloadSpeed struct { Type string; Value int }
	Monitoring struct {
		AggregatePrefixes struct { Type string; Value []string }
		DataLocation struct { Type string; Value string }
		MetricAuthorization struct { Type string; Value bool }
		PortHigher struct { Type string; Value int }
		PortLower struct { Type string; Value int }
		PromQLAuthorization struct { Type string; Value bool }
		TokenExpiresIn struct { Type string; Value time.Duration }
		TokenRefreshInterval struct { Type string; Value time.Duration }
	}
	OIDC struct {
		AuthorizationEndpoint struct { Type string; Value string }
		ClientID struct { Type string; Value string }
		ClientIDFile struct { Type string; Value string }
		ClientRedirectHostname struct { Type string; Value string }
		ClientSecretFile struct { Type string; Value string }
		DeviceAuthEndpoint struct { Type string; Value string }
		Issuer struct { Type string; Value string }
		TokenEndpoint struct { Type string; Value string }
		UserInfoEndpoint struct { Type string; Value string }
	}
	Origin struct {
		EnableBroker struct { Type string; Value bool }
		EnableCmsd struct { Type string; Value bool }
		EnableDirListing struct { Type string; Value bool }
		EnableDirectReads struct { Type string; Value bool }
		EnableFallbackRead struct { Type string; Value bool }
		EnableIssuer struct { Type string; Value bool }
		EnableListings struct { Type string; Value bool }
		EnableOIDC struct { Type string; Value bool }
		EnablePublicReads struct { Type string; Value bool }
		EnableReads struct { Type string; Value bool }
		EnableUI struct { Type string; Value bool }
		EnableVoms struct { Type string; Value bool }
		EnableWrite struct { Type string; Value bool }
		EnableWrites struct { Type string; Value bool }
		ExportVolume struct { Type string; Value string }
		ExportVolumes struct { Type string; Value []string }
		Exports struct { Type string; Value interface{} }
		FederationPrefix struct { Type string; Value string }
		Mode struct { Type string; Value string }
		Multiuser struct { Type string; Value bool }
		NamespacePrefix struct { Type string; Value string }
		Port struct { Type string; Value int }
		RunLocation struct { Type string; Value string }
		S3AccessKeyfile struct { Type string; Value string }
		S3Bucket struct { Type string; Value string }
		S3Region struct { Type string; Value string }
		S3SecretKeyfile struct { Type string; Value string }
		S3ServiceName struct { Type string; Value string }
		S3ServiceUrl struct { Type string; Value string }
		S3UrlStyle struct { Type string; Value string }
		ScitokensDefaultUser struct { Type string; Value string }
		ScitokensMapSubject struct { Type string; Value bool }
		ScitokensNameMapFile struct { Type string; Value string }
		ScitokensRestrictedPaths struct { Type string; Value []string }
		ScitokensUsernameClaim struct { Type string; Value string }
		SelfTest struct { Type string; Value bool }
		SelfTestInterval struct { Type string; Value time.Duration }
		StoragePrefix struct { Type string; Value string }
		StorageType struct { Type string; Value string }
		Url struct { Type string; Value string }
		XRootDPrefix struct { Type string; Value string }
	}
	Plugin struct {
		Token struct { Type string; Value string }
	}
	Registry struct {
		AdminUsers struct { Type string; Value []string }
		CustomRegistrationFields struct { Type string; Value interface{} }
		DbLocation struct { Type string; Value string }
		Institutions struct { Type string; Value interface{} }
		InstitutionsUrl struct { Type string; Value string }
		InstitutionsUrlReloadMinutes struct { Type string; Value time.Duration }
		RequireCacheApproval struct { Type string; Value bool }
		RequireKeyChaining struct { Type string; Value bool }
		RequireOriginApproval struct { Type string; Value bool }
	}
	Server struct {
		EnableUI struct { Type string; Value bool }
		ExternalWebUrl struct { Type string; Value string }
		Hostname struct { Type string; Value string }
		IssuerHostname struct { Type string; Value string }
		IssuerJwks struct { Type string; Value string }
		IssuerPort struct { Type string; Value int }
		IssuerUrl struct { Type string; Value string }
		Modules struct { Type string; Value []string }
		RegistrationRetryInterval struct { Type string; Value time.Duration }
		SessionSecretFile struct { Type string; Value string }
		TLSCACertificateDirectory struct { Type string; Value string }
		TLSCACertificateFile struct { Type string; Value string }
		TLSCAKey struct { Type string; Value string }
		TLSCertificate struct { Type string; Value string }
		TLSKey struct { Type string; Value string }
		UIActivationCodeFile struct { Type string; Value string }
		UIAdminUsers struct { Type string; Value []string }
		UILoginRateLimit struct { Type string; Value int }
		UIPasswordFile struct { Type string; Value string }
		WebConfigFile struct { Type string; Value string }
		WebHost struct { Type string; Value string }
		WebPort struct { Type string; Value int }
	}
	Shoveler struct {
		AMQPExchange struct { Type string; Value string }
		AMQPTokenLocation struct { Type string; Value string }
		Enable struct { Type string; Value bool }
		IPMapping struct { Type string; Value interface{} }
		MessageQueueProtocol struct { Type string; Value string }
		OutputDestinations struct { Type string; Value []string }
		PortHigher struct { Type string; Value int }
		PortLower struct { Type string; Value int }
		QueueDirectory struct { Type string; Value string }
		StompCert struct { Type string; Value string }
		StompCertKey struct { Type string; Value string }
		StompPassword struct { Type string; Value string }
		StompUsername struct { Type string; Value string }
		Topic struct { Type string; Value string }
		URL struct { Type string; Value string }
		VerifyHeader struct { Type string; Value bool }
	}
	StagePlugin struct {
		Hook struct { Type string; Value bool }
		MountPrefix struct { Type string; Value string }
		OriginPrefix struct { Type string; Value string }
		ShadowOriginPrefix struct { Type string; Value string }
	}
	TLSSkipVerify struct { Type string; Value bool }
	Transport struct {
		DialerKeepAlive struct { Type string; Value time.Duration }
		DialerTimeout struct { Type string; Value time.Duration }
		ExpectContinueTimeout struct { Type string; Value time.Duration }
		IdleConnTimeout struct { Type string; Value time.Duration }
		MaxIdleConns struct { Type string; Value int }
		ResponseHeaderTimeout struct { Type string; Value time.Duration }
		TLSHandshakeTimeout struct { Type string; Value time.Duration }
	}
	Xrootd struct {
		Authfile struct { Type string; Value string }
		DetailedMonitoringHost struct { Type string; Value string }
		LocalMonitoringHost struct { Type string; Value string }
		MacaroonsKeyFile struct { Type string; Value string }
		ManagerHost struct { Type string; Value string }
		Mount struct { Type string; Value string }
		Port struct { Type string; Value int }
		RobotsTxtFile struct { Type string; Value string }
		RunLocation struct { Type string; Value string }
		ScitokensConfig struct { Type string; Value string }
		Sitename struct { Type string; Value string }
		SummaryMonitoringHost struct { Type string; Value string }
	}
}<|MERGE_RESOLUTION|>--- conflicted
+++ resolved
@@ -27,11 +27,8 @@
 	Cache struct {
 		Concurrency int
 		DataLocation string
-<<<<<<< HEAD
+		EnableLotman bool
 		EnableOIDC bool
-=======
-		EnableLotman bool
->>>>>>> 3dffcabf
 		EnableVoms bool
 		ExportLocation string
 		HighWaterMark string
@@ -290,11 +287,8 @@
 	Cache struct {
 		Concurrency struct { Type string; Value int }
 		DataLocation struct { Type string; Value string }
-<<<<<<< HEAD
+		EnableLotman struct { Type string; Value bool }
 		EnableOIDC struct { Type string; Value bool }
-=======
-		EnableLotman struct { Type string; Value bool }
->>>>>>> 3dffcabf
 		EnableVoms struct { Type string; Value bool }
 		ExportLocation struct { Type string; Value string }
 		HighWaterMark struct { Type string; Value string }
