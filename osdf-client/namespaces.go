--- conflicted
+++ resolved
@@ -44,24 +44,15 @@
 
 // Namespace holds the structure of stash namespaces
 type Namespace struct {
-<<<<<<< HEAD
 	Caches               []Cache `json:"caches"`
 	SortedDirectorCaches []DirectorCache
 	Path                 string `json:"path"`
+  CredentialGen *CredentialGeneration  `json:"credential_generation"`
 	Issuer               string `json:"issuer"`
 	ReadHTTPS            bool   `json:"readhttps"`
 	UseTokenOnRead       bool   `json:"usetokenonread"`
 	WriteBackHost        string `json:"writebackhost"`
 	DirListHost          string `json:"dirlisthost"`
-=======
-	Caches         []Cache               `json:"caches"`
-	Path           string                `json:"path"`
-	CredentialGen *CredentialGeneration  `json:"credential_generation"`
-	ReadHTTPS      bool                  `json:"readhttps"`
-	UseTokenOnRead bool                  `json:"usetokenonread"`
-	WriteBackHost  string                `json:"writebackhost"`
-	DirListHost    string                `json:"dirlisthost"`
->>>>>>> 0237228e
 }
 
 // GetCaches returns the list of caches for the namespace
