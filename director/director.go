/***************************************************************
 *
 * Copyright (C) 2024, Pelican Project, Morgridge Institute for Research
 *
 * Licensed under the Apache License, Version 2.0 (the "License"); you
 * may not use this file except in compliance with the License.  You may
 * obtain a copy of the License at
 *
 *    http://www.apache.org/licenses/LICENSE-2.0
 *
 * Unless required by applicable law or agreed to in writing, software
 * distributed under the License is distributed on an "AS IS" BASIS,
 * WITHOUT WARRANTIES OR CONDITIONS OF ANY KIND, either express or implied.
 * See the License for the specific language governing permissions and
 * limitations under the License.
 *
 ***************************************************************/

package director

import (
	"context"
	"fmt"
	"net/http"
	"net/netip"
	"net/url"
	"path"
	"regexp"
	"strconv"
	"strings"
	"sync"

	"github.com/gin-gonic/gin"
	"github.com/gin-gonic/gin/binding"
	"github.com/hashicorp/go-version"
	"github.com/pkg/errors"
	log "github.com/sirupsen/logrus"
	"golang.org/x/sync/errgroup"

	"github.com/pelicanplatform/pelican/param"
	"github.com/pelicanplatform/pelican/server_structs"
	"github.com/pelicanplatform/pelican/token"
	"github.com/pelicanplatform/pelican/token_scopes"
)

type (
	// status of director-based health tests to origins and caches
	HealthTestStatus string

	// Prometheus HTTP discovery endpoint struct, used by director
	// to dynamically return available origin/cache servers for Prometheus to scrape
	PromDiscoveryItem struct {
		Targets []string          `json:"targets"`
		Labels  map[string]string `json:"labels"`
	}

	// Util struct to keep track of director-based health tests it created
	healthTestUtil struct {
		ErrGrp        *errgroup.Group
		ErrGrpContext context.Context
		Cancel        context.CancelFunc
		Status        HealthTestStatus
	}
	// Util struct to keep track of `stat` call the director made to the origins
	originStatUtil struct {
		Context  context.Context
		Cancel   context.CancelFunc
		Errgroup *errgroup.Group
	}
)

const (
	HealthStatusUnknown HealthTestStatus = "Unknown"
	HealthStatusInit    HealthTestStatus = "Initializing"
	HealthStatusOK      HealthTestStatus = "OK"
	HealthStatusError   HealthTestStatus = "Error"
)

var (
	minClientVersion, _  = version.NewVersion("7.0.0")
	minOriginVersion, _  = version.NewVersion("7.0.0")
	minCacheVersion, _   = version.NewVersion("7.3.0")
	healthTestUtils      = make(map[server_structs.ServerAd]*healthTestUtil)
	healthTestUtilsMutex = sync.RWMutex{}

	originStatUtils      = make(map[url.URL]originStatUtil)
	originStatUtilsMutex = sync.RWMutex{}
)

func getRedirectURL(reqPath string, ad server_structs.ServerAd, requiresAuth bool) (redirectURL url.URL) {
	var serverURL url.URL
	if requiresAuth && ad.AuthURL.String() != "" {
		serverURL = ad.AuthURL
		if ad.AuthURL == (url.URL{}) {
			serverURL = ad.URL
		}
	} else {
		serverURL = ad.URL
	}
	reqPath = path.Clean("/" + reqPath)
	if requiresAuth {
		redirectURL.Scheme = "https"
	} else {
		redirectURL.Scheme = "http"
	}
	redirectURL.Host = serverURL.Host
	redirectURL.Path = reqPath
	return
}

func getRealIP(ginCtx *gin.Context) (ipAddr netip.Addr, err error) {
	ip_addr_list := ginCtx.Request.Header["X-Real-Ip"]
	if len(ip_addr_list) == 0 {
		ipAddr, err = netip.ParseAddr(ginCtx.RemoteIP())
		return
	} else {
		ipAddr, err = netip.ParseAddr(ip_addr_list[0])
		return
	}
}

// Calculate the depth attribute of Link header given the path to the file
// and the prefix of the namespace that can serve the file
//
// Ref: https://www.rfc-editor.org/rfc/rfc6249.html#section-3.4
func getLinkDepth(filepath, prefix string) (int, error) {
	if filepath == "" || prefix == "" {
		return 0, errors.New("either filepath or prefix is an empty path")
	}
	if !strings.HasPrefix(filepath, prefix) {
		return 0, errors.New("filepath does not contain the prefix")
	}
	// We want to remove shared prefix between filepath and prefix, then split the remaining string by slash.
	// To make the final calculation easier, we also remove the head slash from the file path.
	// e.g. filepath = /foo/bar/barz.txt   prefix = /foo
	// we want commonPath = bar/barz.txt
	if !strings.HasSuffix(prefix, "/") && prefix != "/" {
		prefix += "/"
	}
	commonPath := strings.TrimPrefix(filepath, prefix)
	pathDepth := len(strings.Split(commonPath, "/"))
	return pathDepth, nil
}

func getAuthzEscaped(req *http.Request) (authzEscaped string) {
	if authzQuery := req.URL.Query()["authz"]; len(authzQuery) > 0 {
		authzEscaped = authzQuery[0]
		// if the authz URL query is coming from XRootD, it probably has a "Bearer " tacked in front
		// even though it's coming via a URL
		authzEscaped = strings.TrimPrefix(authzEscaped, "Bearer ")
	} else if authzHeader := req.Header["Authorization"]; len(authzHeader) > 0 {
		authzEscaped = strings.TrimPrefix(authzHeader[0], "Bearer ")
		authzEscaped = url.QueryEscape(authzEscaped)
	}
	return
}

func getFinalRedirectURL(rurl url.URL, authzEscaped string) string {
	if len(authzEscaped) > 0 {
		if len(rurl.RawQuery) > 0 {
			rurl.RawQuery += "&"
		}
		rurl.RawQuery += "authz=" + authzEscaped
	}
	return rurl.String()
}

func versionCompatCheck(ginCtx *gin.Context) error {
	// Check that the version of whichever service (eg client, origin, etc) is talking to the Director
	// is actually something the Director thinks it can communicate with

	// The service/version is sent via User-Agent header in the form "pelican-<service>/<version>"
	userAgentSlc := ginCtx.Request.Header["User-Agent"]
	if len(userAgentSlc) < 1 {
		return errors.New("No user agent could be found")
	}

	// gin gives us a slice of user agents. Since pelican services should only ever
	// send one UA, assume that it is the 0-th element of the slice.
	userAgent := userAgentSlc[0]

	// Make sure we're working with something that's formatted the way we expect. If we
	// don't match, then we're definitely not coming from one of the services, so we
	// let things go without an error. Maybe someone is using curl?
	uaRegExp := regexp.MustCompile(`^pelican-[^\/]+\/\d+\.\d+\.\d+`)
	if matches := uaRegExp.MatchString(userAgent); !matches {
		return nil
	}

	userAgentSplit := strings.Split(userAgent, "/")
	// Grab the actual service/version that's using the Director. There may be different versioning
	// requirements between origins, clients, and other services.
	service := (strings.Split(userAgentSplit[0], "-"))[1]
	reqVerStr := userAgentSplit[1]
	reqVer, err := version.NewVersion(reqVerStr)
	if err != nil {
		return errors.Wrapf(err, "Could not parse service version as a semantic version: %s\n", reqVerStr)
	}

	var minCompatVer *version.Version
	switch service {
	case "client":
		minCompatVer = minClientVersion
	case "origin":
		minCompatVer = minOriginVersion
	case "cache":
		minCompatVer = minCacheVersion
	default:
		return errors.Errorf("Invalid version format. The director does not support your %s version (%s).", service, reqVer.String())
	}

	if reqVer.LessThan(minCompatVer) {
		return errors.Errorf("The director does not support your %s version (%s). Please update to %s or newer.", service, reqVer.String(), minCompatVer.String())
	}

	return nil
}

func redirectToCache(ginCtx *gin.Context) {
	err := versionCompatCheck(ginCtx)
	if err != nil {
		log.Warningf("A version incompatibility was encountered while redirecting to a cache and no response was served: %v", err)
		ginCtx.JSON(http.StatusInternalServerError, server_structs.SimpleApiResp{
			Status: server_structs.RespFailed,
			Msg:    "Incompatible versions detected: " + fmt.Sprintf("%v", err),
		})
		return
	}

	reqPath := path.Clean("/" + ginCtx.Request.URL.Path)
	reqPath = strings.TrimPrefix(reqPath, "/api/v1.0/director/object")
	ipAddr, err := getRealIP(ginCtx)
	if err != nil {
		log.Errorln("Error in getRealIP:", err)
		ginCtx.String(http.StatusInternalServerError, "Internal error: Unable to determine client IP")
		return
	}

	authzBearerEscaped := getAuthzEscaped(ginCtx.Request)

	namespaceAd, originAds, cacheAds := getAdsForPath(reqPath)
	// if GetAdsForPath doesn't find any ads because the prefix doesn't exist, we should
	// report the lack of path first -- this is most important for the user because it tells them
	// they're trying to get an object that simply doesn't exist
	if namespaceAd.Path == "" {
		ginCtx.String(404, "No namespace found for path. Either it doesn't exist, or the Director is experiencing problems\n")
		return
	}
	// if err != nil, depth == 0, which is the default value for depth
	// so we can use it as the value for the header even with err
	depth, err := getLinkDepth(reqPath, namespaceAd.Path)
	if err != nil {
		log.Errorf("Failed to get depth attribute for the redirecting request to %q, with best match namespace prefix %q", reqPath, namespaceAd.Path)
	}
	// If the namespace prefix DOES exist, then it makes sense to say we couldn't find a valid cache.
	if len(cacheAds) == 0 {
		for _, originAd := range originAds {
			if originAd.DirectReads {
				cacheAds = append(cacheAds, originAd)
				break
			}
		}
		if len(cacheAds) == 0 {
			ginCtx.String(http.StatusNotFound, "No cache found for path")
			return
		}
	} else {
		cacheAds, err = sortServers(ipAddr, cacheAds)
		if err != nil {
			log.Error("Error determining server ordering for cacheAds: ", err)
			ginCtx.String(http.StatusInternalServerError, "Failed to determine server ordering")
			return
		}
	}
	redirectURL := getRedirectURL(reqPath, cacheAds[0], !namespaceAd.Caps.PublicReads)

	linkHeader := ""
	first := true
	for idx, ad := range cacheAds {
		if first {
			first = false
		} else {
			linkHeader += ", "
		}
		redirectURL := getRedirectURL(reqPath, ad, !namespaceAd.Caps.PublicReads)
		linkHeader += fmt.Sprintf(`<%s>; rel="duplicate"; pri=%d; depth=%d`, redirectURL.String(), idx+1, depth)
	}
	ginCtx.Writer.Header()["Link"] = []string{linkHeader}
	if len(namespaceAd.Issuer) != 0 {

		issStrings := []string{}
		for _, tokIss := range namespaceAd.Issuer {
			issStrings = append(issStrings, "issuer="+tokIss.IssuerUrl.String())
		}
		ginCtx.Writer.Header()["X-Pelican-Authorization"] = issStrings
	}

	if len(namespaceAd.Generation) != 0 {
		tokenGen := ""
		first := true
		hdrVals := []string{namespaceAd.Generation[0].CredentialIssuer.String(), fmt.Sprint(namespaceAd.Generation[0].MaxScopeDepth), string(namespaceAd.Generation[0].Strategy)}
		for idx, hdrKey := range []string{"issuer", "max-scope-depth", "strategy"} {
			hdrVal := hdrVals[idx]
			if hdrVal == "" {
				continue
			}
			if !first {
				tokenGen += ", "
			}
			first = false
			tokenGen += hdrKey + "=" + hdrVal
		}
		if tokenGen != "" {
			ginCtx.Writer.Header()["X-Pelican-Token-Generation"] = []string{tokenGen}
		}
	}

	var colUrl string
	if !namespaceAd.PublicRead && originAds[0].AuthURL != (url.URL{}) {
		colUrl = originAds[0].AuthURL.String()
	} else {
		colUrl = originAds[0].URL.String()
	}
	ginCtx.Writer.Header()["X-Pelican-Namespace"] = []string{fmt.Sprintf("namespace=%s, require-token=%v, collections-url=%s",
		namespaceAd.Path, !namespaceAd.PublicRead, colUrl)}

	// Note we only append the `authz` query parameter in the case of the redirect response and not the
	// duplicate link metadata above.  This is purposeful: the Link header might get too long if we repeat
	// the token 20 times for 20 caches.  This means a "normal HTTP client" will correctly redirect but
	// anything parsing the `Link` header for metalinks will need logic for redirecting appropriately.
	ginCtx.Redirect(307, getFinalRedirectURL(redirectURL, authzBearerEscaped))
}

func redirectToOrigin(ginCtx *gin.Context) {
	err := versionCompatCheck(ginCtx)
	if err != nil {
		log.Warningf("A version incompatibility was encountered while redirecting to an origin and no response was served: %v", err)
		ginCtx.JSON(http.StatusInternalServerError, server_structs.SimpleApiResp{
			Status: server_structs.RespFailed,
			Msg:    "Incompatible versions detected: " + fmt.Sprintf("%v", err),
		})
		return
	}

	reqPath := path.Clean("/" + ginCtx.Request.URL.Path)
	reqPath = strings.TrimPrefix(reqPath, "/api/v1.0/director/origin")

	// /pelican/monitoring is the path for director-based health test
	// where we have /director/healthTest API to mock a file for the cache to get
	if strings.HasPrefix(reqPath, "/pelican/monitoring/") {
		ginCtx.Redirect(http.StatusTemporaryRedirect, param.Server_ExternalWebUrl.GetString()+"/api/v1.0/director/healthTest"+reqPath)
		return
	}

	// Each namespace may be exported by several origins, so we must still
	// do the geolocation song and dance if we want to get the closest origin...
	ipAddr, err := getRealIP(ginCtx)
	if err != nil {
		return
	}

	authzBearerEscaped := getAuthzEscaped(ginCtx.Request)

	namespaceAd, originAds, _ := getAdsForPath(reqPath)
	// if GetAdsForPath doesn't find any ads because the prefix doesn't exist, we should
	// report the lack of path first -- this is most important for the user because it tells them
	// they're trying to get an object that simply doesn't exist
	if namespaceAd.Path == "" {
		ginCtx.String(http.StatusNotFound, "No namespace found for path. Either it doesn't exist, or the Director is experiencing problems\n")
		return
	}
	// If the namespace prefix DOES exist, then it makes sense to say we couldn't find the origin.
	if len(originAds) == 0 {
		ginCtx.String(http.StatusNotFound, "There are currently no origins exporting the provided namespace prefix\n")
		return
	}
	// if err != nil, depth == 0, which is the default value for depth
	// so we can use it as the value for the header even with err
	depth, err := getLinkDepth(reqPath, namespaceAd.Path)
	if err != nil {
		log.Errorf("Failed to get depth attribute for the redirecting request to %q, with best match namespace prefix %q", reqPath, namespaceAd.Path)
	}

	originAds, err = sortServers(ipAddr, originAds)
	if err != nil {
		log.Error("Error determining server ordering for originAds: ", err)
		ginCtx.String(http.StatusInternalServerError, "Failed to determine origin ordering")
		return
	}

	linkHeader := ""
	first := true
	for idx, ad := range originAds {
		if first {
			first = false
		} else {
			linkHeader += ", "
		}
		redirectURL := getRedirectURL(reqPath, ad, !namespaceAd.PublicRead)
		linkHeader += fmt.Sprintf(`<%s>; rel="duplicate"; pri=%d; depth=%d`, redirectURL.String(), idx+1, depth)
	}
	ginCtx.Writer.Header()["Link"] = []string{linkHeader}

	var colUrl string
	if !namespaceAd.PublicRead && originAds[0].AuthURL != (url.URL{}) {
		colUrl = originAds[0].AuthURL.String()
	} else {
		colUrl = originAds[0].URL.String()
	}
	ginCtx.Writer.Header()["X-Pelican-Namespace"] = []string{fmt.Sprintf("namespace=%s, require-token=%v, collections-url=%s",
		namespaceAd.Path, !namespaceAd.PublicRead, colUrl)}

	var redirectURL url.URL
	// If we are doing a PUT, check to see if any origins are writeable
	if ginCtx.Request.Method == "PUT" {
		for idx, ad := range originAds {
			if ad.Writes {
				redirectURL = getRedirectURL(reqPath, originAds[idx], !namespaceAd.PublicRead)
				if brokerUrl := originAds[idx].BrokerURL; brokerUrl.String() != "" {
					ginCtx.Header("X-Pelican-Broker", brokerUrl.String())
				}
				ginCtx.Redirect(http.StatusTemporaryRedirect, getFinalRedirectURL(redirectURL, authzBearerEscaped))
				return
			}
		}
		ginCtx.String(http.StatusMethodNotAllowed, "No origins on specified endpoint are writeable\n")
		return
	} else { // Otherwise, we are doing a GET
		redirectURL := getRedirectURL(reqPath, originAds[0], !namespaceAd.PublicRead)
		if brokerUrl := originAds[0].BrokerURL; brokerUrl.String() != "" {
			ginCtx.Header("X-Pelican-Broker", brokerUrl.String())
		}

		// See note in RedirectToCache as to why we only add the authz query parameter to this URL,
		// not those in the `Link`.
		ginCtx.Redirect(http.StatusTemporaryRedirect, getFinalRedirectURL(redirectURL, authzBearerEscaped))
	}
}

func checkHostnameRedirects(c *gin.Context, incomingHost string) {
	oRedirectHosts := param.Director_OriginResponseHostnames.GetStringSlice()
	cRedirectHosts := param.Director_CacheResponseHostnames.GetStringSlice()

	for _, hostname := range oRedirectHosts {
		if hostname == incomingHost {
			if !strings.HasPrefix(c.Request.URL.Path, "/api/v1.0/director/") {
				c.Request.URL.Path = "/api/v1.0/director/origin" + c.Request.URL.Path
				redirectToOrigin(c)
				c.Abort()
				log.Debugln("Director is serving an origin based on incoming 'Host' header value of '" + hostname + "'")
				return
			}
		}
	}
	for _, hostname := range cRedirectHosts {
		if hostname == incomingHost {
			if !strings.HasPrefix(c.Request.URL.Path, "/api/v1.0/director/") {
				c.Request.URL.Path = "/api/v1.0/director/object" + c.Request.URL.Path
				redirectToCache(c)
				c.Abort()
				log.Debugln("Director is serving a cache based on incoming 'Host' header value of '" + hostname + "'")
				return
			}
		}
	}
}

// Middleware sends GET /foo/bar to the RedirectToCache function, as if the
// original request had been made to /api/v1.0/director/object/foo/bar
func ShortcutMiddleware(defaultResponse string) gin.HandlerFunc {
	return func(c *gin.Context) {
		// If this is a request for getting public key, don't modify the path
		// If this is a request to the Prometheus API, don't modify the path
		if strings.HasPrefix(c.Request.URL.Path, "/.well-known/") ||
			(strings.HasPrefix(c.Request.URL.Path, "/api/v1.0/") && !strings.HasPrefix(c.Request.URL.Path, "/api/v1.0/director/")) {
			c.Next()
			return
		}
		// Regardless of the remainder of the settings, we currently handle a PUT as a query to the origin endpoint
		if c.Request.Method == "PUT" {
			c.Request.URL.Path = "/api/v1.0/director/origin" + c.Request.URL.Path
			redirectToOrigin(c)
			c.Abort()
			return
		}

		// We grab the host and x-forwarded-host headers, which can be set by a client with the intent of changing the
		// Director's default behavior (eg the director normally forwards to caches, but if it receives a request with
		// a pre-configured hostname in its x-forwarded-host header, that indicates we should actually serve an origin.)
		host, hostPresent := c.Request.Header["Host"]
		xForwardedHost, xForwardedHostPresent := c.Request.Header["X-Forwarded-Host"]

		if hostPresent {
			checkHostnameRedirects(c, host[0])
		} else if xForwardedHostPresent {
			checkHostnameRedirects(c, xForwardedHost[0])
		}

		// If we're configured for cache mode or we haven't set the flag,
		// we should use cache middleware
		if defaultResponse == "cache" {
			if !strings.HasPrefix(c.Request.URL.Path, "/api/v1.0/director/") && (c.Request.Method == "GET" || c.Request.Method == "HEAD") {
				c.Request.URL.Path = "/api/v1.0/director/object" + c.Request.URL.Path
				redirectToCache(c)
				c.Abort()
				return
			}

			// If the path starts with the correct prefix, continue with the next handler
			c.Next()
		} else if defaultResponse == "origin" {
			if !strings.HasPrefix(c.Request.URL.Path, "/api/v1.0/director/") && (c.Request.Method == "GET" || c.Request.Method == "HEAD") {
				c.Request.URL.Path = "/api/v1.0/director/origin" + c.Request.URL.Path
				redirectToOrigin(c)
				c.Abort()
				return
			}
			c.Next()
		}
	}
}

func registerServeAd(engineCtx context.Context, ctx *gin.Context, sType server_structs.ServerType) {
	tokens, present := ctx.Request.Header["Authorization"]
	if !present || len(tokens) == 0 {
		ctx.JSON(http.StatusForbidden, server_structs.SimpleApiResp{
			Status: server_structs.RespFailed,
			Msg:    "Bearer token not present in the 'Authorization' header",
		})
		return
	}

	err := versionCompatCheck(ctx)
	if err != nil {
		log.Warningf("A version incompatibility was encountered while registering %s and no response was served: %v", sType, err)
		ctx.JSON(http.StatusInternalServerError, server_structs.SimpleApiResp{
			Status: server_structs.RespFailed,
			Msg:    "Incompatible versions detected: " + fmt.Sprintf("%v", err),
		})
		return
	}

	ad := server_structs.OriginAdvertiseV1{}
	adV2 := server_structs.OriginAdvertiseV2{}
	err = ctx.ShouldBindBodyWith(&ad, binding.JSON)
	if err != nil {
		// Failed binding to a V1 type, so should now check to see if it's a V2 type
		adV2 = server_structs.OriginAdvertiseV2{}
		err = ctx.ShouldBindBodyWith(&adV2, binding.JSON)
		if err != nil {
			ctx.JSON(http.StatusBadRequest, server_structs.SimpleApiResp{
				Status: server_structs.RespFailed,
				Msg:    fmt.Sprintf("Invalid %s registration", sType),
			})
			return
		}
	} else {
		// If the OriginAdvertisement is a V1 type, convert to a V2 type
		adV2 = server_structs.ConvertOriginAdV1ToV2(ad)
	}

	if sType == server_structs.OriginType {
		for _, namespace := range adV2.Namespaces {
			// We're assuming there's only one token in the slice
			token := strings.TrimPrefix(tokens[0], "Bearer ")
			ok, err := verifyAdvertiseToken(engineCtx, token, namespace.Path)
			if err != nil {
				if err == adminApprovalErr {
					log.Warningf("Failed to verify advertise token. Namespace %q requires administrator approval", namespace.Path)
					ctx.JSON(http.StatusForbidden, gin.H{"approval_error": true, "error": fmt.Sprintf("The namespace %q was not approved by an administrator", namespace.Path)})
					return
				} else {
<<<<<<< HEAD
					log.Warningln("Failed to verify token:", err)
					ctx.JSON(http.StatusForbidden, server_structs.SimpleApiResp{
						Status: server_structs.RespFailed,
						Msg:    fmt.Sprintf("Authorization token verification failed %v", err),
					})
=======
					log.Warningln("Failed to verify token: ", err)
					ctx.JSON(http.StatusForbidden, gin.H{"error": fmt.Sprintf("Authorization token verification failed: %v", err)})
>>>>>>> 722b3710
					return
				}
			}
			if !ok {
				log.Warningf("%s %v advertised to namespace %v without valid token scope\n",
					sType, adV2.Name, namespace.Path)
				ctx.JSON(http.StatusForbidden, server_structs.SimpleApiResp{
					Status: server_structs.RespFailed,
					Msg:    "Authorization token verification failed. Token missing required scope",
				})
				return
			}
		}
	} else {
		token := strings.TrimPrefix(tokens[0], "Bearer ")
		prefix := path.Join("/caches", adV2.Name)
		ok, err := verifyAdvertiseToken(engineCtx, token, prefix)
		if err != nil {
			if err == adminApprovalErr {
				log.Warningf("Failed to verify token. Cache %q was not approved", adV2.Name)
				ctx.JSON(http.StatusForbidden, gin.H{"approval_error": true, "error": fmt.Sprintf("Cache %q was not approved by an administrator", ad.Name)})
				return
			} else {
				log.Warningln("Failed to verify token:", err)
				ctx.JSON(http.StatusForbidden, server_structs.SimpleApiResp{
					Status: server_structs.RespFailed,
					Msg:    fmt.Sprintf("Authorization token verification failed %v", err),
				})
				return
			}
		}
		if !ok {
			log.Warningf("%s %v advertised without valid token scope\n", sType, adV2.Name)
			ctx.JSON(http.StatusForbidden, server_structs.SimpleApiResp{
				Status: server_structs.RespFailed,
				Msg:    "Authorization token verification failed. Token missing required scope",
			})
			return
		}
	}

	ad_url, err := url.Parse(adV2.DataURL)
	if err != nil {
		log.Warningf("Failed to parse %s URL %v: %v\n", sType, adV2.DataURL, err)
		ctx.JSON(http.StatusBadRequest, server_structs.SimpleApiResp{
			Status: server_structs.RespFailed,
			Msg:    fmt.Sprintf("Invalid %s registration", sType),
		})
		return
	}

	adWebUrl, err := url.Parse(adV2.WebURL)
	if err != nil && adV2.WebURL != "" { // We allow empty WebURL string for backward compatibility
		log.Warningf("Failed to parse server Web URL %v: %v\n", adV2.WebURL, err)
		ctx.JSON(http.StatusBadRequest, server_structs.SimpleApiResp{
			Status: server_structs.RespFailed,
			Msg:    "Invalid server Web URL",
		})
		return
	}

	brokerUrl, err := url.Parse(adV2.BrokerURL)
	if err != nil {
		log.Warningf("Failed to parse broker URL %s: %s", adV2.BrokerURL, err)
		ctx.JSON(http.StatusBadRequest, server_structs.SimpleApiResp{
			Status: server_structs.RespFailed,
			Msg:    "Invalid broker URL",
		})
	}

	sAd := server_structs.ServerAd{
		Name:        adV2.Name,
		URL:         *ad_url,
		WebURL:      *adWebUrl,
		BrokerURL:   *brokerUrl,
		Type:        sType,
		Writes:      adV2.Caps.Writes,
		DirectReads: adV2.Caps.DirectReads,
	}

	recordAd(sAd, &adV2.Namespaces)

	// Start director periodic test of origin's health status if origin AD
	// has WebURL field AND it's not already been registered
	healthTestUtilsMutex.Lock()
	defer healthTestUtilsMutex.Unlock()
	if adV2.WebURL != "" {
		if existingUtil, ok := healthTestUtils[sAd]; ok {
			// Existing registration
			if existingUtil != nil {
				if existingUtil.ErrGrp != nil {
					if existingUtil.ErrGrpContext.Err() != nil {
						// ErrGroup has been Done. Start a new one
						errgrp, errgrpCtx := errgroup.WithContext(engineCtx)
						cancelCtx, cancel := context.WithCancel(errgrpCtx)

						errgrp.SetLimit(1)
						healthTestUtils[sAd] = &healthTestUtil{
							Cancel:        cancel,
							ErrGrp:        errgrp,
							ErrGrpContext: errgrpCtx,
							Status:        HealthStatusInit,
						}
						errgrp.Go(func() error {
							LaunchPeriodicDirectorTest(cancelCtx, sAd)
							return nil
						})
						log.Debugf("New director test suite issued for %s %s. Errgroup was evicted", string(sType), sAd.URL.String())
					} else {
						cancelCtx, cancel := context.WithCancel(existingUtil.ErrGrpContext)
						started := existingUtil.ErrGrp.TryGo(func() error {
							LaunchPeriodicDirectorTest(cancelCtx, sAd)
							return nil
						})
						if !started {
							cancel()
							log.Debugf("New director test suite blocked for %s %s, existing test has been running", string(sType), sAd.URL.String())
						} else {
							log.Debugf("New director test suite issued for %s %s. Existing registration", string(sType), sAd.URL.String())
							existingUtil.Cancel()
							existingUtil.Cancel = cancel
						}
					}
				} else {
					log.Errorf("%s %s registration didn't start a new director test cycle: errgroup is nil", string(sType), &sAd.URL)
				}
			} else {
				log.Errorf("%s %s registration didn't start a new director test cycle: healthTestUtils item is nil", string(sType), &sAd.URL)
			}
		} else { // No healthTestUtils found, new registration
			errgrp, errgrpCtx := errgroup.WithContext(engineCtx)
			cancelCtx, cancel := context.WithCancel(errgrpCtx)

			errgrp.SetLimit(1)
			healthTestUtils[sAd] = &healthTestUtil{
				Cancel:        cancel,
				ErrGrp:        errgrp,
				ErrGrpContext: errgrpCtx,
				Status:        HealthStatusUnknown,
			}
			errgrp.Go(func() error {
				LaunchPeriodicDirectorTest(cancelCtx, sAd)
				return nil
			})
		}
	}

	if sType == server_structs.OriginType {
		originStatUtilsMutex.Lock()
		defer originStatUtilsMutex.Unlock()
		statUtil, ok := originStatUtils[sAd.URL]
		if !ok || statUtil.Errgroup == nil {
			baseCtx, cancel := context.WithCancel(engineCtx)
			concLimit := param.Director_StatConcurrencyLimit.GetInt()
			statErrGrp := errgroup.Group{}
			statErrGrp.SetLimit(concLimit)
			newUtil := originStatUtil{
				Errgroup: &statErrGrp,
				Cancel:   cancel,
				Context:  baseCtx,
			}
			originStatUtils[sAd.URL] = newUtil
		}
	}

	ctx.JSON(http.StatusOK, server_structs.SimpleApiResp{Status: server_structs.RespOK, Msg: "Successful registration"})
}

// Return a list of registered origins and caches in Prometheus HTTP SD format
// for director's Prometheus service discovery
func discoverOriginCache(ctx *gin.Context) {
	authOption := token.AuthOption{
		Sources: []token.TokenSource{token.Header},
		Issuers: []token.TokenIssuer{token.LocalIssuer},
		Scopes:  []token_scopes.TokenScope{token_scopes.Pelican_DirectorServiceDiscovery},
	}

	status, ok, err := token.Verify(ctx, authOption)
	if !ok {
		log.Warningf("Cannot verify token for accessing director's service discovery: %v", err)
		ctx.JSON(status, server_structs.SimpleApiResp{
			Status: server_structs.RespFailed,
			Msg:    err.Error(),
		})
		return
	}

	serverAdMutex.RLock()
	defer serverAdMutex.RUnlock()
	serverAds := serverAds.Keys()
	promDiscoveryRes := make([]PromDiscoveryItem, 0)
	for _, ad := range serverAds {
		if ad.WebURL.String() == "" {
			// Origins and caches fetched from topology can't be scraped as they
			// don't have a WebURL
			continue
		}
		var auth_url string
		if ad.AuthURL == (url.URL{}) {
			auth_url = ad.URL.String()
		} else {
			auth_url = ad.AuthURL.String()
		}
		promDiscoveryRes = append(promDiscoveryRes, PromDiscoveryItem{
			Targets: []string{ad.WebURL.Hostname() + ":" + ad.WebURL.Port()},
			Labels: map[string]string{
				"server_type":     string(ad.Type),
				"server_name":     ad.Name,
				"server_auth_url": auth_url,
				"server_url":      ad.URL.String(),
				"server_web_url":  ad.WebURL.String(),
				"server_lat":      fmt.Sprintf("%.4f", ad.Latitude),
				"server_long":     fmt.Sprintf("%.4f", ad.Longitude),
			},
		})
	}
	ctx.JSON(200, promDiscoveryRes)
}

func listNamespacesV1(ctx *gin.Context) {
	namespaceAdsV2 := listNamespacesFromOrigins()

	namespaceAdsV1 := server_structs.ConvertNamespaceAdsV2ToV1(namespaceAdsV2)

	ctx.JSON(http.StatusOK, namespaceAdsV1)
}

func listNamespacesV2(ctx *gin.Context) {
	namespacesAdsV2 := listNamespacesFromOrigins()
	namespacesAdsV2 = append(namespacesAdsV2, server_structs.NamespaceAdV2{
		PublicRead: true,
		Caps: server_structs.Capabilities{
			PublicReads: true,
			Reads:       true,
		},
		Path: "/pelican/monitoring",
	})
	ctx.JSON(http.StatusOK, namespacesAdsV2)
}

func getPrefixByPath(ctx *gin.Context) {
	pathParam := ctx.Param("path")
	if pathParam == "" || pathParam == "/" {
		ctx.AbortWithStatusJSON(http.StatusBadRequest, server_structs.SimpleApiResp{
			Status: server_structs.RespFailed,
			Msg:    "Bad request. Path is empty or '/' ",
		})
		return
	}
	namespaceKeysMutex.Lock()
	defer namespaceKeysMutex.Unlock()

	originNs, _, _ := getAdsForPath(pathParam)

	// If originNs.Path is an empty value, then the namespace is not found
	if originNs.Path == "" {
		ctx.AbortWithStatusJSON(http.StatusNotFound, server_structs.SimpleApiResp{
			Status: server_structs.RespFailed,
			Msg:    "Namespace prefix not found for " + pathParam,
		})
		return
	}

	res := server_structs.GetPrefixByPathRes{Prefix: originNs.Path}
	ctx.JSON(http.StatusOK, res)
}

// Generate a mock file for caches to fetch. This is for director-based health tests for caches
// So that we don't require an origin to feed the test file to the cache
func getHealthTestFile(ctx *gin.Context) {
	// Expected path: /pelican/monitoring/2006-01-02T15:04:05Z07:00.txt
	pathParam := ctx.Param("path")
	cleanedPath := path.Clean(pathParam)
	if cleanedPath == "" || !strings.HasPrefix(cleanedPath, cacheMonitroingBasePath+"/") {
		ctx.JSON(http.StatusBadRequest, server_structs.SimpleApiResp{
			Status: server_structs.RespFailed,
			Msg:    "Path parameter is not a valid health test path: " + cleanedPath})
		return
	}
	fileName := strings.TrimPrefix(cleanedPath, cacheMonitroingBasePath+"/")
	if fileName == "" {
		ctx.JSON(http.StatusBadRequest, server_structs.SimpleApiResp{
			Status: server_structs.RespFailed,
			Msg:    "Path parameter is not a valid health test path: " + cleanedPath})
		return
	}

	fileNameSplit := strings.SplitN(fileName, ".", 2)

	if len(fileNameSplit) != 2 {
		ctx.JSON(http.StatusBadRequest, server_structs.SimpleApiResp{Status: server_structs.RespFailed, Msg: "Test file name is missing file extension: " + cleanedPath})
		return
	}

	filenameWoExt := fileNameSplit[0]

	fileContent := fmt.Sprintf("%s%s\n", testFileContent, filenameWoExt)

	if ctx.Request.Method == "HEAD" {
		ctx.Header("Content-Length", strconv.Itoa(len(fileContent)))
	} else {
		ctx.String(http.StatusOK, fileContent)
	}
}

func RegisterDirectorAPI(ctx context.Context, router *gin.RouterGroup) {
	directorAPIV1 := router.Group("/api/v1.0/director")
	{
		// Establish the routes used for cache/origin redirection
		directorAPIV1.GET("/object/*any", redirectToCache)
		directorAPIV1.HEAD("/object/*any", redirectToCache)
		directorAPIV1.GET("/origin/*any", redirectToOrigin)
		directorAPIV1.HEAD("/origin/*any", redirectToOrigin)
		directorAPIV1.PUT("/origin/*any", redirectToOrigin)
		directorAPIV1.POST("/registerOrigin", func(gctx *gin.Context) { registerServeAd(ctx, gctx, server_structs.OriginType) })
		directorAPIV1.POST("/registerCache", func(gctx *gin.Context) { registerServeAd(ctx, gctx, server_structs.CacheType) })
		directorAPIV1.GET("/listNamespaces", listNamespacesV1)
		directorAPIV1.GET("/namespaces/prefix/*path", getPrefixByPath)
		directorAPIV1.GET("/healthTest/*path", getHealthTestFile)
		directorAPIV1.HEAD("/healthTest/*path", getHealthTestFile)

		// In the foreseeable feature, director will scrape all servers in Pelican ecosystem (including registry)
		// so that director can be our point of contact for collecting system-level metrics.
		// Rename the endpoint to reflect such plan.
		directorAPIV1.GET("/discoverServers", discoverOriginCache)
	}

	directorAPIV2 := router.Group("/api/v2.0/director")
	{
		directorAPIV2.GET("/listNamespaces", listNamespacesV2)
	}
}<|MERGE_RESOLUTION|>--- conflicted
+++ resolved
@@ -570,16 +570,11 @@
 					ctx.JSON(http.StatusForbidden, gin.H{"approval_error": true, "error": fmt.Sprintf("The namespace %q was not approved by an administrator", namespace.Path)})
 					return
 				} else {
-<<<<<<< HEAD
 					log.Warningln("Failed to verify token:", err)
 					ctx.JSON(http.StatusForbidden, server_structs.SimpleApiResp{
 						Status: server_structs.RespFailed,
-						Msg:    fmt.Sprintf("Authorization token verification failed %v", err),
+						Msg:    fmt.Sprintf("Authorization token verification failed: %v", err),
 					})
-=======
-					log.Warningln("Failed to verify token: ", err)
-					ctx.JSON(http.StatusForbidden, gin.H{"error": fmt.Sprintf("Authorization token verification failed: %v", err)})
->>>>>>> 722b3710
 					return
 				}
 			}
