/***************************************************************
 *
 * Copyright (C) 2024, Pelican Project, Morgridge Institute for Research
 *
 * Licensed under the Apache License, Version 2.0 (the "License"); you
 * may not use this file except in compliance with the License.  You may
 * obtain a copy of the License at
 *
 *    http://www.apache.org/licenses/LICENSE-2.0
 *
 * Unless required by applicable law or agreed to in writing, software
 * distributed under the License is distributed on an "AS IS" BASIS,
 * WITHOUT WARRANTIES OR CONDITIONS OF ANY KIND, either express or implied.
 * See the License for the specific language governing permissions and
 * limitations under the License.
 *
 ***************************************************************/

package director

import (
	"context"
	"fmt"
	"net/http"
	"net/url"
	"path"
	"strconv"
	"strings"
	"sync"

	"github.com/gin-gonic/gin"
	"github.com/gin-gonic/gin/binding"
	"github.com/hashicorp/go-version"
	"github.com/jellydator/ttlcache/v3"
	"github.com/pkg/errors"
	"github.com/prometheus/client_golang/prometheus"
	log "github.com/sirupsen/logrus"
	"golang.org/x/sync/errgroup"

	"github.com/pelicanplatform/pelican/config"
	"github.com/pelicanplatform/pelican/metrics"
	"github.com/pelicanplatform/pelican/param"
	"github.com/pelicanplatform/pelican/pelican_url"
	"github.com/pelicanplatform/pelican/server_structs"
	"github.com/pelicanplatform/pelican/server_utils"
	"github.com/pelicanplatform/pelican/token"
	"github.com/pelicanplatform/pelican/token_scopes"
	"github.com/pelicanplatform/pelican/utils"
)

type (
	// status of director-based health tests to origins and caches
	HealthTestStatus string

	// Prometheus HTTP discovery endpoint struct, used by director
	// to dynamically return available origin/cache servers for Prometheus to scrape
	PromDiscoveryItem struct {
		Targets []string          `json:"targets"`
		Labels  map[string]string `json:"labels"`
	}

	// Util struct to keep track of director-based health tests it created
	healthTestUtil struct {
		ErrGrp        *errgroup.Group
		ErrGrpContext context.Context
		Cancel        context.CancelFunc
		Status        HealthTestStatus
	}
	// Utility struct to keep track of the `stat` call the director made to the origin/cache servers
	serverStatUtil struct {
		Context     context.Context
		Cancel      context.CancelFunc
		Errgroup    *utils.Group
		ResultCache *ttlcache.Cache[string, *objectMetadata]
	}

	// Context key for the project name
	ProjectContextKey struct{}
)

const (
	HealthStatusDisabled HealthTestStatus = "Health Test Disabled"
	HealthStatusUnknown  HealthTestStatus = "Unknown"
	HealthStatusInit     HealthTestStatus = "Initializing"
	HealthStatusOK       HealthTestStatus = "OK"
	HealthStatusError    HealthTestStatus = "Error"
)

const (
	// The number of caches to send in the Link header. As discussed in issue
	// https://github.com/PelicanPlatform/pelican/issues/1247, the client stops
	// after three attempts, so there's really no need to send every cache we know
	serverResLimit = 6
)

var (
	minClientVersion, _ = version.NewVersion("7.0.0")
	minOriginVersion, _ = version.NewVersion("7.0.0")
	minCacheVersion, _  = version.NewVersion("7.3.0")
	// TODO: Consolidate the two maps into server_structs.Advertisement. [#1391]
	healthTestUtils      = make(map[string]*healthTestUtil) // The utilities for the director file tests. The key is string form of ServerAd.URL
	healthTestUtilsMutex = sync.RWMutex{}

	statUtils      = make(map[string]serverStatUtil) // The utilities for the stat call. The key is string form of ServerAd.URL
	statUtilsMutex = sync.RWMutex{}
)

func init() {
	hookServerAdsCache()
}

func getRedirectURL(reqPath string, ad server_structs.ServerAd, requiresAuth bool) (redirectURL url.URL) {
	var serverURL url.URL
	if requiresAuth && ad.AuthURL.String() != "" {
		serverURL = ad.AuthURL
		if ad.AuthURL == (url.URL{}) {
			serverURL = ad.URL
		}
	} else {
		serverURL = ad.URL
	}
	reqPath = path.Clean("/" + reqPath)
	if requiresAuth {
		redirectURL.Scheme = "https"
	} else {
		redirectURL.Scheme = "https"
		if ad.FromTopology {
			redirectURL.Scheme = "http"
		}
	}
	redirectURL.Host = serverURL.Host
	redirectURL.Path = reqPath
	return
}

// Calculate the depth attribute of Link header given the path to the file
// and the prefix of the namespace that can serve the file
//
// Ref: https://www.rfc-editor.org/rfc/rfc6249.html#section-3.4
func getLinkDepth(filepath, prefix string) (int, error) {
	if filepath == "" || prefix == "" {
		return 0, errors.New("either filepath or prefix is an empty path")
	}
	if !strings.HasPrefix(filepath, prefix) {
		return 0, errors.New("filepath does not contain the prefix")
	}
	// We want to remove shared prefix between filepath and prefix, then split the remaining string by slash.
	// To make the final calculation easier, we also remove the head slash from the file path.
	// e.g. filepath = /foo/bar/barz.txt   prefix = /foo
	// we want commonPath = bar/barz.txt
	if !strings.HasSuffix(prefix, "/") && prefix != "/" {
		prefix += "/"
	}
	commonPath := strings.TrimPrefix(filepath, prefix)
	pathDepth := len(strings.Split(commonPath, "/"))
	return pathDepth, nil
}

// Aggregate various request parameters from header and query to a single url.Values struct
func getRequestParameters(req *http.Request) (requestParams url.Values) {
	requestParams = url.Values{}
	authz := ""
	if authzQuery := req.URL.Query()["authz"]; len(authzQuery) > 0 {
		authz = authzQuery[0]
		// if the authz URL query is coming from XRootD, it probably has a "Bearer " tacked in front
		// even though it's coming via a URL
		authz = strings.TrimPrefix(authz, "Bearer ")
	} else if authzHeader := req.Header["Authorization"]; len(authzHeader) > 0 {
		authz = strings.TrimPrefix(authzHeader[0], "Bearer ")
	}

	timeout := ""
	if timeoutQuery := req.URL.Query()["pelican.timeout"]; len(timeoutQuery) > 0 {
		timeout = timeoutQuery[0]
	} else if timeoutHeader := req.Header["X-Pelican-Timeout"]; len(timeoutHeader) > 0 {
		timeout = timeoutHeader[0]
	}

	directRead := req.URL.Query().Has(pelican_url.QueryDirectRead)
	skipStat := req.URL.Query().Has(pelican_url.QuerySkipStat)
	preferCached := req.URL.Query().Has(pelican_url.QueryPreferCached)

	// url.Values.Encode will help us escape all them
	if authz != "" {
		requestParams.Add("authz", authz)
	}
	if timeout != "" {
		requestParams.Add("pelican.timeout", timeout)
	}
	if skipStat {
		requestParams.Add(pelican_url.QuerySkipStat, "")
	}
	if preferCached {
		requestParams.Add(pelican_url.QueryPreferCached, "")
	}
	if directRead {
		requestParams.Add(pelican_url.QueryDirectRead, "")
	}
	return
}

// Generates the X-Pelican-Authorization header (when applicable) for responses that have
// issued a request where token generation may be needed. This header informs the client
// of the issuer that can be used to generate a token for the requested resource.
func generateXAuthHeader(ginCtx *gin.Context, namespaceAd server_structs.NamespaceAdV2) {
	if len(namespaceAd.Issuer) != 0 {
		issStrings := []string{}
		for _, tokIss := range namespaceAd.Issuer {
			issStrings = append(issStrings, "issuer="+tokIss.IssuerUrl.String())
		}
		ginCtx.Writer.Header()["X-Pelican-Authorization"] = issStrings
	}
}

// Generates the X-Pelican-Token-Generation header (when applicable) for responses that have
// issued a request where token generation may be needed.
func generateXTokenGenHeader(ginCtx *gin.Context, namespaceAd server_structs.NamespaceAdV2) {
	if len(namespaceAd.Generation) != 0 {
		tokenGen := ""
		first := true
		// TODO: At some point, the director stopped sending the `base-path` key in the token gen header. I'm unsure of the _proper_ way
		// to fix this because the token gen header uses the issuer URL from NamespaceAdV2.Generation.CredentialIssuer, whereas basepaths
		// come from NamespaceAdV2.Issuer.BasePaths. For now, connecting these two means checking if they have the same issuer URL. This
		// really needs to be cleaned up in the future, and maybe we need to give more thought to why we have these two structs in the
		// ad. See https://github.com/PelicanPlatform/pelican/issues/1540
		var basePath string
		for _, issuer := range namespaceAd.Issuer {
			if issuer.IssuerUrl.String() == namespaceAd.Generation[0].CredentialIssuer.String() {
				if len(issuer.BasePaths) > 0 {
					basePath = issuer.BasePaths[0]
				}
				break
			}
		}

		hdrVals := []string{namespaceAd.Generation[0].CredentialIssuer.String(), fmt.Sprint(namespaceAd.Generation[0].MaxScopeDepth),
			string(namespaceAd.Generation[0].Strategy), basePath}
		for idx, hdrKey := range []string{"issuer", "max-scope-depth", "strategy", "base-path"} {
			hdrVal := hdrVals[idx]
			if hdrVal == "" {
				continue
			} else if hdrKey == "max-scope-depth" && hdrVal == "0" {
				// don't send a 0 max-scope-depth because it's malformed and probably means there should be no token generation header
				continue
			}
			if !first {
				tokenGen += ", "
			}
			first = false
			tokenGen += hdrKey + "=" + hdrVal
		}

		if tokenGen != "" {
			ginCtx.Writer.Header()["X-Pelican-Token-Generation"] = []string{tokenGen}
		}
	}
}

func generateXNamespaceHeader(ginCtx *gin.Context, namespaceAd server_structs.NamespaceAdV2, collUrl string) {
	xPelicanNamespace := fmt.Sprintf("namespace=%s, require-token=%v", namespaceAd.Path, !namespaceAd.Caps.PublicReads)
	if collUrl != "" {
		xPelicanNamespace += fmt.Sprintf(", collections-url=%s", collUrl)
	}
	ginCtx.Writer.Header()["X-Pelican-Namespace"] = []string{xPelicanNamespace}
}

func getFinalRedirectURL(rurl url.URL, requstParams url.Values) string {
	rQuery := rurl.Query()
	for key, vals := range requstParams {
		for _, val := range vals {
			rQuery.Add(key, val)
		}
	}
	rurl.RawQuery = rQuery.Encode()
	return rurl.String()
}

// Helper function to extract version and service from User-Agent
func extractVersionAndService(ginCtx *gin.Context) (reqVer *version.Version, service string, err error) {
	userAgentSlc := ginCtx.Request.Header["User-Agent"]
	if len(userAgentSlc) < 1 {
		return nil, "", errors.New("No user agent could be found")
	}

	userAgent := userAgentSlc[0]
	reqVerStr, service := utils.ExtractVersionAndServiceFromUserAgent(userAgent)
	if reqVerStr == "" || service == "" {
		return nil, "", nil
	}
	reqVer, err = version.NewVersion(reqVerStr)
	if err != nil {
		return nil, "", errors.Wrapf(err, "Could not parse service version as a semantic version: %s\n", reqVerStr)
	}
	return reqVer, service, nil
}

func versionCompatCheck(reqVer *version.Version, service string) error {
	var minCompatVer *version.Version
	switch service {
	case "client":
		minCompatVer = minClientVersion
	case "origin":
		minCompatVer = minOriginVersion
	case "cache":
		minCompatVer = minCacheVersion
	case "": // service not provided, ie: using curl
		return nil
	default:
		return errors.Errorf("Invalid version format. The director does not support your %s version (%s).", service, reqVer.String())
	}

	if reqVer == nil { // version not provided, ie: using curl
		return nil
	}

	if reqVer.LessThan(minCompatVer) {
		return errors.Errorf("The director does not support your %s version (%s). Please update to %s or newer.", service, reqVer.String(), minCompatVer.String())
	}

	return nil
}

// Check and validate the director-specific query params from the redirect request
func checkRedirectQuery(query url.Values) error {
	_, hasDirectRead := query[pelican_url.QueryDirectRead]
	_, hasPreferCached := query[pelican_url.QueryPreferCached]

	if hasDirectRead && hasPreferCached {
		return errors.New("cannot have both directread and prefercached query parameters")
	}
	return nil
}

func redirectToCache(ginCtx *gin.Context) {
	reqVer, service, _ := extractVersionAndService(ginCtx)
<<<<<<< HEAD
=======
	// Flag to indicate if the request was redirected to a cache
	// For metric collection purposes
	// see collectDirectorRedirectionMetric
	redirectedToCache := true
	defer func() {
		if !redirectedToCache {
			collectDirectorRedirectionMetric(ginCtx, "origin")
		} else {
			collectDirectorRedirectionMetric(ginCtx, "cache")
		}
	}()
>>>>>>> 52ee52d8
	err := versionCompatCheck(reqVer, service)
	if err != nil {
		log.Warningf("A version incompatibility was encountered while redirecting to a cache and no response was served: %v", err)
		ginCtx.JSON(http.StatusBadRequest, server_structs.SimpleApiResp{
			Status: server_structs.RespFailed,
			Msg:    fmt.Sprintf("Incompatible versions detected: %v", err),
		})
		return
	}

	if err = checkRedirectQuery(ginCtx.Request.URL.Query()); err != nil {
		ginCtx.JSON(http.StatusBadRequest, server_structs.SimpleApiResp{
			Status: server_structs.RespFailed,
			Msg:    "Invalid query parameters: " + err.Error(),
		})
		return
	}

	collectClientVersionMetric(reqVer, service)

	reqPath := path.Clean("/" + ginCtx.Request.URL.Path)
	reqPath = strings.TrimPrefix(reqPath, "/api/v1.0/director/object")
	ipAddr := utils.ClientIPAddr(ginCtx)

	reqParams := getRequestParameters(ginCtx.Request)

	disableStat := !param.Director_CheckCachePresence.GetBool()

	// Skip the stat check for object availability
	// If either disableStat or skipstat is set, then skip the stat query
	skipStat := ginCtx.Request.URL.Query().Has("skipstat") || disableStat

	namespaceAd, originAds, cacheAds := getAdsForPath(reqPath)
	// if GetAdsForPath doesn't find any ads because the prefix doesn't exist, we should
	// report the lack of path first -- this is most important for the user because it tells them
	// they're trying to get an object that simply doesn't exist
	if namespaceAd.Path == "" {
		ginCtx.JSON(http.StatusNotFound, server_structs.SimpleApiResp{
			Status: server_structs.RespFailed,
			Msg:    "No namespace found for path. Either it doesn't exist, or the Director is experiencing problems",
		})
		return
	}
	// if err != nil, depth == 0, which is the default value for depth
	// so we can use it as the value for the header even with err
	depth, err := getLinkDepth(reqPath, namespaceAd.Path)
	if err != nil {
		log.Errorf("Failed to get depth attribute for the redirecting request to %q, with best match namespace prefix %q", reqPath, namespaceAd.Path)
	}

	// If the namespace requires a token yet there's no token available, skip the stat.
	if !namespaceAd.Caps.PublicReads && reqParams.Get("authz") == "" {
		skipStat = true
	}

	// Stat origins and caches for object availability
	// For origins, we only want ones with the object
	// For caches, we still list all in the response but turn down priorities for ones that don't have the object
	originAdsWObject := []server_structs.ServerAd{}
	// An array to keep track of object availability of each caches
	cachesAvailabilityMap := make(map[string]bool, len(cacheAds))

	if skipStat {
		originAdsWObject = originAds
		for _, cAd := range cacheAds {
			cachesAvailabilityMap[cAd.URL.String()] = true
		}
	} else {
		// Query Origins and check if the object exists on the server
		q := NewObjectStat()
		st := server_structs.NewServerType()
		st.SetList([]server_structs.ServerType{server_structs.OriginType, server_structs.CacheType})
		// Set max response to all available origin and cache servers to ensure we stat against origins
		// if no cache server has the file
		// TODO: come back and re-evaluate if we need this many responses and potential origin/cache
		// server performance issue out of this
		maxRes := len(cacheAds) + len(originAds)
		qr := q.Query(context.Background(), reqPath, st, 1, maxRes,
			withOriginAds(originAds), withCacheAds(cacheAds), WithToken(reqParams.Get("authz")))
		log.Debugf("Stat result for %s: %s", reqPath, qr.String())

		// For successful response, we got a list of URLs to access the object.
		// We will use the host of the object url to match the URL field in originAds and cacheAds
		if qr.Status == querySuccessful {
			for _, obj := range qr.Objects {
				serverHost := obj.URL.Host
				for _, oAd := range originAds {
					if oAd.URL.Host == serverHost || oAd.AuthURL.Host == serverHost {
						originAdsWObject = append(originAdsWObject, oAd)
					}
				}
				for _, cAd := range cacheAds {
					if cAd.URL.Host == serverHost || cAd.AuthURL.Host == serverHost {
						cachesAvailabilityMap[cAd.URL.String()] = true
					}
				}
			}
		} else if qr.Status == queryFailed {
			if qr.ErrorType != queryInsufficientResErr {
				ginCtx.JSON(http.StatusInternalServerError, server_structs.SimpleApiResp{
					Status: server_structs.RespFailed,
					Msg:    fmt.Sprintf("Failed to query origins with error %s: %s", string(qr.ErrorType), qr.Msg),
				})
				return
			}
			// For denied servers, append them to availableOriginAds
			// The qr.DeniedServers is a list of AuthURLs of servers that respond with 403
			// Here, we need to match against the AuthURL field of originAds
			for _, ds := range qr.DeniedServers {
				for _, oAd := range originAds {
					if oAd.Type == server_structs.OriginType.String() && oAd.AuthURL.String() == ds {
						originAdsWObject = append(originAdsWObject, oAd)
					}
				}
				for _, cAd := range cacheAds {
					if cAd.AuthURL.String() == ds {
						cachesAvailabilityMap[cAd.URL.String()] = true
					}
				}
			}
		}
	}

	// If the namespace prefix DOES exist, then it makes sense to say we couldn't find a valid cache.
	// In this case, we append originAd(s) to cacheAds if the origin enabled DirectReads
	if len(cacheAds) == 0 {
		for _, originAd := range originAdsWObject {
			// Find the first origin that enables direct reads as the fallback
			if originAd.Caps.DirectReads {
				cacheAds = append(cacheAds, originAd)
				break
			}
		}
		if len(cacheAds) == 0 {
			ginCtx.JSON(http.StatusNotFound, server_structs.SimpleApiResp{
				Status: server_structs.RespFailed,
				Msg:    "No cache or fallback origin found for this object. The object may not exist in the federation",
			})
			return
		}
	}

	ctx := context.Background()
	project := utils.ExtractProjectFromUserAgent(ginCtx.Request.Header.Values("User-Agent"))
	ctx = context.WithValue(ctx, ProjectContextKey{}, project)
	cacheAds, err = sortServerAds(ctx, ipAddr, cacheAds, cachesAvailabilityMap)
	if err != nil {
		log.Error("Error determining server ordering for cacheAds: ", err)
		ginCtx.JSON(http.StatusInternalServerError, server_structs.SimpleApiResp{
			Status: server_structs.RespFailed,
			Msg:    "Failed to determine server ordering",
		})
		return
	}

	// "adaptive" sorting method takes care of availability factor
	if param.Director_CacheSortMethod.GetString() == string(server_structs.AdaptiveType) {
		// Re-sort by availability, where caches having the object have higher priority
		sortServerAdsByAvailability(cacheAds, cachesAvailabilityMap)
	}

	redirectURL := getRedirectURL(reqPath, cacheAds[0], !namespaceAd.Caps.PublicReads)

	linkHeader := ""
	first := true
	cachesToSend := serverResLimit
	if numCAds := len(cacheAds); numCAds < serverResLimit {
		cachesToSend = numCAds
	}
	for idx, ad := range cacheAds[:cachesToSend] {
		if first {
			first = false
		} else {
			linkHeader += ", "
		}
		redirectURL := getRedirectURL(reqPath, ad, !namespaceAd.Caps.PublicReads)
		linkHeader += fmt.Sprintf(`<%s>; rel="duplicate"; pri=%d; depth=%d`, redirectURL.String(), idx+1, depth)
	}
	ginCtx.Writer.Header()["Link"] = []string{linkHeader}

	// Generate headers needed for token generation/verification
	generateXAuthHeader(ginCtx, namespaceAd)
	generateXTokenGenHeader(ginCtx, namespaceAd)

	var colUrl string
	// If the namespace or the origin does not allow directory listings, then we should not advertise a collections-url.
	// This is because the configuration of the origin/namespace should override the inclusion of "dirlisthost" for that origin.
	// Listings is true by default so if it is ever set to false we should accept that config over the dirlisthost.
	if namespaceAd.Caps.Listings && len(originAdsWObject) > 0 && originAdsWObject[0].Caps.Listings {
		if !namespaceAd.Caps.PublicReads && originAdsWObject[0].AuthURL != (url.URL{}) {
			colUrl = originAdsWObject[0].AuthURL.String()
		} else {
			colUrl = originAdsWObject[0].URL.String()
		}
	}
	generateXNamespaceHeader(ginCtx, namespaceAd, colUrl)

	// Note we only append the `authz` query parameter in the case of the redirect response and not the
	// duplicate link metadata above.  This is purposeful: the Link header might get too long if we repeat
	// the token 20 times for 20 caches.  This means a "normal HTTP client" will correctly redirect but
	// anything parsing the `Link` header for metalinks will need logic for redirecting appropriately.
	ginCtx.Redirect(307, getFinalRedirectURL(redirectURL, reqParams))
}

func redirectToOrigin(ginCtx *gin.Context) {
	reqVer, service, _ := extractVersionAndService(ginCtx)
	err := versionCompatCheck(reqVer, service)
	if err != nil {
		log.Warningf("A version incompatibility was encountered while redirecting to an origin and no response was served: %v", err)
		ginCtx.JSON(http.StatusBadRequest, server_structs.SimpleApiResp{
			Status: server_structs.RespFailed,
			Msg:    fmt.Sprintf("Incompatible versions detected: %v", err),
		})
		return
	}

	if err = checkRedirectQuery(ginCtx.Request.URL.Query()); err != nil {
		ginCtx.JSON(http.StatusBadRequest, server_structs.SimpleApiResp{
			Status: server_structs.RespFailed,
			Msg:    "Invalid query parameters: " + err.Error(),
		})
		return
	}

	collectClientVersionMetric(reqVer, service)

	reqPath := path.Clean("/" + ginCtx.Request.URL.Path)
	reqPath = strings.TrimPrefix(reqPath, "/api/v1.0/director/origin")

	// /pelican/monitoring is the path for director-based health test
	// where we have /director/healthTest API to mock a test object for caches to pull (as if it's from an origin)
	if strings.HasPrefix(reqPath, "/pelican/monitoring/") {
		ginCtx.Redirect(http.StatusTemporaryRedirect, param.Server_ExternalWebUrl.GetString()+"/api/v1.0/director/healthTest"+reqPath)
		return
	}

	ipAddr := utils.ClientIPAddr(ginCtx)

	reqParams := getRequestParameters(ginCtx.Request)

	// Skip the stat check for object availability if either disableStat or skipstat is set
	skipStat := reqParams.Has(pelican_url.QuerySkipStat) || !param.Director_CheckOriginPresence.GetBool()

	// Include caches in the response if Director.CachesPullFromCaches is enabled
	// AND prefercached query parameter is set
	includeCaches := param.Director_CachesPullFromCaches.GetBool() && reqParams.Has(pelican_url.QueryPreferCached)

	namespaceAd, originAds, cacheAds := getAdsForPath(reqPath)
	// if GetAdsForPath doesn't find any ads because the prefix doesn't exist, we should
	// report the lack of path first -- this is most important for the user because it tells them
	// they're trying to get an object that simply doesn't exist
	if namespaceAd.Path == "" {
		ginCtx.JSON(http.StatusNotFound, server_structs.SimpleApiResp{
			Status: server_structs.RespFailed,
			Msg:    "No namespace found for path. Either it doesn't exist, or the Director is experiencing problems",
		})
		return
	}

	// If the namespace requires a token yet there's no token available, skip the stat.
	if (!namespaceAd.Caps.PublicReads && reqParams.Get("authz") == "") || (param.Director_AssumePresenceAtSingleOrigin.GetBool() && len(originAds) == 1) {
		skipStat = true
	}

	var q *ObjectStat

	availableAds := []server_structs.ServerAd{}
	// Skip stat query for PUT (upload), PROPFIND (listing) or whenever the skipStat query flag is on
	if ginCtx.Request.Method == http.MethodPut || ginCtx.Request.Method == "PROPFIND" || skipStat {
		availableAds = originAds
	} else {
		// Query Origins and check if the object exists
		q = NewObjectStat()
		qr := q.Query(context.Background(), reqPath, server_structs.OriginType, 1, 3,
			withOriginAds(originAds), WithToken(reqParams.Get("authz")), withAuth(!namespaceAd.Caps.PublicReads))
		log.Debugf("Stat result for %s: %s", reqPath, qr.String())

		// For a successful response, we got a list of object URLs.
		// We then use the host of the object url to match the URL field in originAds
		if qr.Status == querySuccessful {
			for _, obj := range qr.Objects {
				serverHost := obj.URL.Host
				for _, oAd := range originAds {
					// TODO: have a UNIQUE id for each server
					// Also check AuthURL in case we retried on the AuthURL for some servers
					if oAd.URL.Host == serverHost || oAd.AuthURL.Host == serverHost {
						availableAds = append(availableAds, oAd)
					}
				}
			}
		} else if qr.Status == queryFailed {
			if qr.ErrorType != queryInsufficientResErr {
				ginCtx.JSON(http.StatusInternalServerError, server_structs.SimpleApiResp{
					Status: server_structs.RespFailed,
					Msg:    fmt.Sprintf("Failed to query origins with error %s: %s", string(qr.ErrorType), qr.Msg),
				})
				return
			}
			// For denied servers, append them to availableOriginAds,
			// we don't check if DeniedServers is empty as we might be able to pull the object from other caches.
			// The qr.DeniedServers is a list of AuthURLs of servers that respond with 403
			// Here, we need to match against the AuthURL field of originAds
			for _, ds := range qr.DeniedServers {
				for _, oAd := range originAds {
					if oAd.AuthURL.String() == ds {
						availableAds = append(availableAds, oAd)
					}
				}
			}
		}
	}

	// If CachesPullFromCaches is enabled, we stat caches and append cache servers that have the object,
	// with the following exceptions:
	// - Number of available Origins >= serverResLimit
	// - This is an upload request (PUT) or listing request (PROPFIND)
	// - The request has directread, which means direct read to the origin
	if len(availableAds) < serverResLimit &&
		includeCaches &&
		ginCtx.Request.Method != http.MethodPut &&
		ginCtx.Request.Method != "PROPFIND" &&
		!reqParams.Has(pelican_url.QueryDirectRead) {
		if q == nil {
			q = NewObjectStat()
		}
		qr := q.Query(context.Background(), reqPath, server_structs.CacheType, 1, 3,
			withCacheAds(cacheAds), WithToken(reqParams.Get("authz")))
		log.Debugf("CachesPullFromCaches is enabled. Stat result for %s among caches: %s", reqPath, qr.String())

		// For successful response, we got a list of URL to access the object.
		// We will use the host of the object url to match the URL field in cacheAds
		if qr.Status == querySuccessful {
			for _, obj := range qr.Objects {
				serverHost := obj.URL.Host
				for _, oAd := range cacheAds {
					// TODO: have a UNIQUE id for each server
					// Also check AuthURL in case we retried on the AuthURL for some servers
					if oAd.URL.Host == serverHost || oAd.AuthURL.Host == serverHost {
						availableAds = append(availableAds, oAd)
					}
				}
			}
		} else if qr.Status == queryFailed {
			if qr.ErrorType != queryInsufficientResErr {
				log.Debugf("CachesPullFromCaches is enabled, but error occurred when querying caches for the object %s: %s %s", reqPath, string(qr.ErrorType), qr.Msg)
			} else if len(qr.DeniedServers) == 0 { // Insufficient response
				log.Debugf("CachesPullFromCaches is enabled, but no caches found for the object %s", reqPath)
			} else {
				// For denied cache servers, append them to availableAds
				// The qr.DeniedServers is a list of AuthURLs of servers that respond with 403
				// Here, we need to match against the AuthURL field of cacheAds
				for _, ds := range qr.DeniedServers {
					for _, oAd := range cacheAds {
						if oAd.AuthURL.String() == ds {
							availableAds = append(availableAds, oAd)
						}
					}
				}
			}
		}
	}

	// No available originAds or cacheAds if CachesPullFromCaches is enabled, object does not exist
	if len(availableAds) == 0 {
		ginCtx.JSON(http.StatusNotFound, server_structs.SimpleApiResp{
			Status: server_structs.RespFailed,
			Msg:    "There are currently no origins hosting the object: available origin Ads is 0",
		})
		return
	}

	// if err != nil, depth == 0, which is the default value for depth
	// so we can use it as the value for the header even with err
	depth, err := getLinkDepth(reqPath, namespaceAd.Path)
	if err != nil {
		log.Errorf("Failed to get depth attribute for the redirecting request to %q, with best match namespace prefix %q", reqPath, namespaceAd.Path)
	}

	ctx := context.Background()
	project := utils.ExtractProjectFromUserAgent(ginCtx.Request.Header.Values("User-Agent"))
	ctx = context.WithValue(ctx, ProjectContextKey{}, project)

	availableAds, err = sortServerAds(ctx, ipAddr, availableAds, nil)
	if err != nil {
		log.Error("Error determining server ordering for originAds: ", err)
		ginCtx.JSON(http.StatusInternalServerError, server_structs.SimpleApiResp{
			Status: server_structs.RespFailed,
			Msg:    "Failed to determine origin ordering",
		})
		return
	}

	linkHeader := ""
	first := true
	serversToSend := serverResLimit
	if numCAds := len(availableAds); numCAds < serverResLimit {
		serversToSend = numCAds
	}
	for idx, ad := range availableAds[:serversToSend] {
		if first {
			first = false
		} else {
			linkHeader += ", "
		}
		redirectURL := getRedirectURL(reqPath, ad, !namespaceAd.Caps.PublicReads)
		linkHeader += fmt.Sprintf(`<%s>; rel="duplicate"; pri=%d; depth=%d`, redirectURL.String(), idx+1, depth)
	}
	ginCtx.Writer.Header()["Link"] = []string{linkHeader}

	var colUrl string
	// If the namespace or the origin does not allow directory listings, then we should not advertise a collections-url.
	// This is because the configuration of the origin/namespace should override the inclusion of "dirlisthost" for that origin.
	// Listings is true by default so if it is ever set to false we should accept that config over the dirlisthost.
	if namespaceAd.Caps.Listings && len(availableAds) > 0 && availableAds[0].Caps.Listings {
		if !namespaceAd.Caps.PublicReads && availableAds[0].AuthURL != (url.URL{}) {
			colUrl = availableAds[0].AuthURL.String()
		} else {
			colUrl = availableAds[0].URL.String()
		}
	}
	generateXNamespaceHeader(ginCtx, namespaceAd, colUrl)

	var redirectURL url.URL

	// If we are doing a PROPFIND, check if origins enable dirlistings
	if ginCtx.Request.Method == "PROPFIND" {
		for idx, ad := range availableAds {
			if ad.Caps.Listings && namespaceAd.Caps.Listings {
				redirectURL = getRedirectURL(reqPath, availableAds[idx], !namespaceAd.Caps.PublicReads)
				if brokerUrl := availableAds[idx].BrokerURL; brokerUrl.String() != "" {
					ginCtx.Header("X-Pelican-Broker", brokerUrl.String())
				}
				ginCtx.Redirect(http.StatusTemporaryRedirect, getFinalRedirectURL(redirectURL, reqParams))
				return
			}
		}
		ginCtx.JSON(http.StatusMethodNotAllowed, server_structs.SimpleApiResp{
			Status: server_structs.RespFailed,
			Msg:    "No origins on specified endpoint allow collection listings",
		})
	}

	// We know this can be easily bypassed, we need to eventually enforce this
	// Origin should only be redirected to if it allows direct reads or the cache is the one it is talking to.
	// Any client that uses this api that doesn't set directreads can talk directly to an origin

	// Check if we are doing a DirectRead and if it is allowed
	if reqParams.Has(pelican_url.QueryDirectRead) {
		for idx, originAd := range availableAds {
			if originAd.Caps.DirectReads && namespaceAd.Caps.DirectReads {
				redirectURL = getRedirectURL(reqPath, availableAds[idx], !namespaceAd.Caps.PublicReads)
				if brokerUrl := availableAds[idx].BrokerURL; brokerUrl.String() != "" {
					ginCtx.Header("X-Pelican-Broker", brokerUrl.String())
				}
				ginCtx.Redirect(http.StatusTemporaryRedirect, getFinalRedirectURL(redirectURL, reqParams))
				return
			}
		}
		ginCtx.JSON(http.StatusMethodNotAllowed, server_structs.SimpleApiResp{
			Status: server_structs.RespFailed,
			Msg:    "No origins on specified endpoint have direct reads enabled",
		})
		return
	}

	// Generate headers needed for token generation/verification
	generateXAuthHeader(ginCtx, namespaceAd)
	generateXTokenGenHeader(ginCtx, namespaceAd)

	// If we are doing a PUT, check to see if any origins are writeable
	if ginCtx.Request.Method == "PUT" {
		for idx, ad := range availableAds {
			if ad.Caps.Writes {
				redirectURL = getRedirectURL(reqPath, availableAds[idx], !namespaceAd.Caps.PublicReads)
				if brokerUrl := availableAds[idx].BrokerURL; brokerUrl.String() != "" {
					ginCtx.Header("X-Pelican-Broker", brokerUrl.String())
				}
				ginCtx.Redirect(http.StatusTemporaryRedirect, getFinalRedirectURL(redirectURL, reqParams))
				return
			}
		}
		ginCtx.JSON(http.StatusMethodNotAllowed, server_structs.SimpleApiResp{
			Status: server_structs.RespFailed,
			Msg:    "No origins on specified endpoint have direct reads enabled",
		})
		return
	} else { // Otherwise, we are doing a GET
		redirectURL := getRedirectURL(reqPath, availableAds[0], !namespaceAd.Caps.PublicReads)
		if brokerUrl := availableAds[0].BrokerURL; brokerUrl.String() != "" {
			ginCtx.Header("X-Pelican-Broker", brokerUrl.String())
		}

		for _, prefix := range param.Director_X509ClientAuthenticationPrefixes.GetStringSlice() {
			if strings.HasPrefix(reqPath, prefix) {
				ginCtx.Writer.Header().Add("X-Osdf-X509", "true")
				break
			}
		}

		// See note in RedirectToCache as to why we only add the authz query parameter to this URL,
		// not those in the `Link`.
		ginCtx.Redirect(http.StatusTemporaryRedirect, getFinalRedirectURL(redirectURL, reqParams))
	}
}

func checkHostnameRedirects(c *gin.Context, incomingHost string) {
	oRedirectHosts := param.Director_OriginResponseHostnames.GetStringSlice()
	cRedirectHosts := param.Director_CacheResponseHostnames.GetStringSlice()

	for _, hostname := range oRedirectHosts {
		if hostname == incomingHost {
			if !strings.HasPrefix(c.Request.URL.Path, "/api/v1.0/director/") {
				c.Request.URL.Path = "/api/v1.0/director/origin" + c.Request.URL.Path
				redirectToOrigin(c)
				c.Abort()
				log.Debugln("Director is serving an origin based on incoming 'Host' header value of '" + hostname + "'")
				return
			}
		}
	}
	for _, hostname := range cRedirectHosts {
		if hostname == incomingHost {
			if !strings.HasPrefix(c.Request.URL.Path, "/api/v1.0/director/") {
				c.Request.URL.Path = "/api/v1.0/director/object" + c.Request.URL.Path
				redirectToCache(c)
				c.Abort()
				log.Debugln("Director is serving a cache based on incoming 'Host' header value of '" + hostname + "'")
				return
			}
		}
	}
}

// Middleware sends GET /foo/bar to the RedirectToCache function, as if the
// original request had been made to /api/v1.0/director/object/foo/bar
func ShortcutMiddleware(defaultResponse string) gin.HandlerFunc {
	return func(c *gin.Context) {
		// If this is a request for getting public key, don't modify the path
		// If this is a request to the Prometheus API, don't modify the path
		if strings.HasPrefix(c.Request.URL.Path, "/.well-known/") ||
			(strings.HasPrefix(c.Request.URL.Path, "/api/v1.0/") && !strings.HasPrefix(c.Request.URL.Path, "/api/v1.0/director/")) {
			c.Next()
			return
		}
		// Regardless of the remainder of the settings, we currently handle a PUT as a query to the origin endpoint
		if c.Request.Method == "PUT" {
			c.Request.URL.Path = "/api/v1.0/director/origin" + c.Request.URL.Path
			redirectToOrigin(c)
			c.Abort()
			return
		}

		// We grab the host and x-forwarded-host headers, which can be set by a client with the intent of changing the
		// Director's default behavior (eg the director normally forwards to caches, but if it receives a request with
		// a pre-configured hostname in its x-forwarded-host header, that indicates we should actually serve an origin.)
		host, hostPresent := c.Request.Header["Host"]
		xForwardedHost, xForwardedHostPresent := c.Request.Header["X-Forwarded-Host"]

		if hostPresent {
			checkHostnameRedirects(c, host[0])
		} else if xForwardedHostPresent {
			checkHostnameRedirects(c, xForwardedHost[0])
		}

		// If we are doing a PROPFIND, we should always redirect to the origin
		if c.Request.Method == "PROPFIND" {
			if !strings.HasPrefix(c.Request.URL.Path, "/api/v1.0/director/") && (c.Request.Method == "PROPFIND" || c.Request.Method == "HEAD") {
				c.Request.URL.Path = "/api/v1.0/director/origin" + c.Request.URL.Path
				redirectToOrigin(c)
				c.Abort()
				return
			}
		}

		// Check for the DirectRead query paramater and redirect to the origin if it's set if the origin allows DirectReads
		if c.Request.URL.Query().Has(pelican_url.QueryDirectRead) {
			log.Debugln("directread query parameter detected, redirecting to origin")
			// We'll redirect to origin here and the origin will decide if it can serve the request (if direct reads are enabled)
			redirectToOrigin(c)
			c.Abort()
			return
		}

		// If we're configured for cache mode or we haven't set the flag,
		// we should use cache middleware
		if defaultResponse == "cache" {
			if !strings.HasPrefix(c.Request.URL.Path, "/api/v1.0/director/") && (c.Request.Method == "GET" || c.Request.Method == "HEAD") {
				c.Request.URL.Path = "/api/v1.0/director/object" + c.Request.URL.Path
				redirectToCache(c)
				c.Abort()
				return
			}

			// If the path starts with the correct prefix, continue with the next handler
			c.Next()
		} else if defaultResponse == "origin" {
			if !strings.HasPrefix(c.Request.URL.Path, "/api/v1.0/director/") && (c.Request.Method == "GET" || c.Request.Method == "HEAD") {
				c.Request.URL.Path = "/api/v1.0/director/origin" + c.Request.URL.Path
				redirectToOrigin(c)
				c.Abort()
				return
			}
			c.Next()
		}
	}
}

func registerServeAd(engineCtx context.Context, ctx *gin.Context, sType server_structs.ServerType) {
	ctx.Set("serverType", sType.String())
	tokens, present := ctx.Request.Header["Authorization"]
	if !present || len(tokens) == 0 {
		ctx.JSON(http.StatusForbidden, server_structs.SimpleApiResp{
			Status: server_structs.RespFailed,
			Msg:    "Bearer token not present in the 'Authorization' header",
		})
		return
	}

	reqVer, service, _ := extractVersionAndService(ctx)
	err := versionCompatCheck(reqVer, service)
	if err != nil {
		log.Warningf("A version incompatibility was encountered while registering %s and no response was served: %v", sType, err)
		ctx.JSON(http.StatusInternalServerError, server_structs.SimpleApiResp{
			Status: server_structs.RespFailed,
			Msg:    "Incompatible versions detected: " + fmt.Sprintf("%v", err),
		})
		return
	}

	ad := server_structs.OriginAdvertiseV1{}
	adV2 := server_structs.OriginAdvertiseV2{}
	err = ctx.ShouldBindBodyWith(&ad, binding.JSON)
	if err != nil {
		// Failed binding to a V1 type, so should now check to see if it's a V2 type
		adV2 = server_structs.OriginAdvertiseV2{}
		err = ctx.ShouldBindBodyWith(&adV2, binding.JSON)
		if err != nil {
			ctx.JSON(http.StatusBadRequest, server_structs.SimpleApiResp{
				Status: server_structs.RespFailed,
				Msg:    fmt.Sprintf("Invalid %s registration", sType),
			})
			return
		}
	} else {
		// If the OriginAdvertisement is a V1 type, convert to a V2 type
		adV2 = server_structs.ConvertOriginAdV1ToV2(ad)
	}

	// Set to ctx for metrics handler downstream
	ctx.Set("serverName", adV2.Name)
	ctx.Set("serverWebUrl", adV2.WebURL)

	// Iterate over each advertised namespace and join the paths together
	// into a string where each path is separated by a space
	// i.e. "<path> <path> <path>"
	var namespacePaths string
	for _, namespace := range adV2.Namespaces {
		path := namespace.Path
		namespacePaths = fmt.Sprintf("%s %s", namespacePaths, path)
	}
	namespacePaths = strings.TrimSpace(namespacePaths)
	ctx.Set("namespacePaths", namespacePaths)

	adUrl, err := url.Parse(adV2.DataURL)
	if err != nil {
		log.Warningf("Failed to parse %s URL %v: %v\n", sType, adV2.DataURL, err)
		ctx.JSON(http.StatusBadRequest, server_structs.SimpleApiResp{
			Status: server_structs.RespFailed,
			Msg:    fmt.Sprintf("Invalid %s registration. %s.URL %s is not a valid URL", sType, sType, adV2.DataURL), // Origin.URL / Cache.URL
		})
		return
	}

	adWebUrl, err := url.Parse(adV2.WebURL)
	if err != nil && adV2.WebURL != "" { // We allow empty WebURL string for backward compatibility
		log.Warningf("Failed to parse server Web URL %v: %v\n", adV2.WebURL, err)
		ctx.JSON(http.StatusBadRequest, server_structs.SimpleApiResp{
			Status: server_structs.RespFailed,
			Msg:    fmt.Sprintf("Invalid %s registration. Server.ExternalWebUrl %s is not a valid URL", sType, adV2.WebURL),
		})
		return
	}

	brokerUrl, err := url.Parse(adV2.BrokerURL)
	if err != nil {
		log.Warningf("Failed to parse broker URL %s: %s", adV2.BrokerURL, err)
		ctx.JSON(http.StatusBadRequest, server_structs.SimpleApiResp{
			Status: server_structs.RespFailed,
			Msg:    fmt.Sprintf("Invalid %s registration. BrokerURL %s is not a valid URL", sType, adV2.BrokerURL),
		})
	}

	// Verify server registration
	token := strings.TrimPrefix(tokens[0], "Bearer ")

	registryPrefix := adV2.RegistryPrefix
	verifyServer := true
	if registryPrefix == "" {
		if sType == server_structs.OriginType {
			// For origins < 7.9.0, they are not registered, and we skip the verification
			verifyServer = false
		} else {
			// For caches <= 7.8.1, they don't have RegistryPrefix
			// so we fall back to Name
			registryPrefix = server_structs.GetCacheNS(adV2.Name)
		}
	}

	approvalErrMsg := "You may find more information on " + param.Server_ExternalWebUrl.GetString()
	// Prepare the admin approval error message
	if param.Director_SupportContactEmail.GetString() != "" && param.Director_SupportContactUrl.GetString() != "" {
		approvalErrMsg = fmt.Sprintf("Contact %s or visit %s for help.", param.Director_SupportContactEmail.GetString(), param.Director_SupportContactUrl.GetString())
	} else if param.Director_SupportContactEmail.GetString() != "" {
		approvalErrMsg = fmt.Sprintf("Contact %s for help.", param.Director_SupportContactEmail.GetString())
	} else if param.Director_SupportContactUrl.GetString() != "" {
		approvalErrMsg = fmt.Sprintf("Visit %s for help.", param.Director_SupportContactUrl.GetString())
	}

	if verifyServer {
		ok, err := verifyAdvertiseToken(engineCtx, token, registryPrefix)
		if err != nil {
			if err == adminApprovalErr {
				log.Warningf("Failed to verify token. %s %q was not approved", sType.String(), adV2.Name)
				ctx.JSON(http.StatusForbidden, gin.H{"approval_error": true, "error": fmt.Sprintf("%s %q was not approved by an administrator. %s", sType.String(), ad.Name, approvalErrMsg)})
				return
			} else {
				log.Warningln("Failed to verify token:", err)
				ctx.JSON(http.StatusForbidden, server_structs.SimpleApiResp{
					Status: server_structs.RespFailed,
					Msg:    fmt.Sprintf("Authorization token verification failed %v", err),
				})
				return
			}
		}
		if !ok {
			log.Warningf("%s %v advertised without valid token scope\n", sType, adV2.Name)
			ctx.JSON(http.StatusForbidden, server_structs.SimpleApiResp{
				Status: server_structs.RespFailed,
				Msg:    "Authorization token verification failed. Token missing required scope",
			})
			return
		}
	}

	// For origin, also verify namespace registrations
	if sType == server_structs.OriginType {
		for _, namespace := range adV2.Namespaces {
			// We're assuming there's only one token in the slice
			token := strings.TrimPrefix(tokens[0], "Bearer ")
			ok, err := verifyAdvertiseToken(engineCtx, token, namespace.Path)
			if err != nil {
				if err == adminApprovalErr {
					log.Warningf("Failed to verify advertise token. Namespace %q requires administrator approval", namespace.Path)
					ctx.JSON(http.StatusForbidden, gin.H{"approval_error": true, "error": fmt.Sprintf("The namespace %q was not approved by an administrator. %s", namespace.Path, approvalErrMsg)})
					return
				} else {
					log.Warningln("Failed to verify token:", err)
					ctx.JSON(http.StatusForbidden, server_structs.SimpleApiResp{
						Status: server_structs.RespFailed,
						Msg:    fmt.Sprintf("Authorization token verification failed: %v", err),
					})
					return
				}
			}
			if !ok {
				log.Warningf("%s %v advertised to namespace %v without valid token scope\n",
					sType, adV2.Name, namespace.Path)
				ctx.JSON(http.StatusForbidden, server_structs.SimpleApiResp{
					Status: server_structs.RespFailed,
					Msg:    "Authorization token verification failed. Token missing required scope",
				})
				return
			}
		}
	}

	st := adV2.StorageType
	// Defaults to POSIX
	if st == "" {
		st = server_structs.OriginStoragePosix
	}
	// Disable director test if the server isn't POSIX
	if st != server_structs.OriginStoragePosix && !adV2.DisableDirectorTest {
		log.Warningf("%s server %s with storage type %s enabled director test. This is not supported.", sType, adV2.Name, string(st))
		adV2.DisableDirectorTest = true
	}

	sAd := server_structs.ServerAd{
		Name:                adV2.Name,
		StorageType:         st,
		DisableDirectorTest: adV2.DisableDirectorTest,
		URL:                 *adUrl,
		WebURL:              *adWebUrl,
		BrokerURL:           *brokerUrl,
		Type:                sType.String(),
		Caps:                adV2.Caps,
		IOLoad:              0.0, // Explicitly set to 0. The sort algorithm takes 0.0 as unknown load
	}

	recordAd(engineCtx, sAd, &adV2.Namespaces)

	ctx.JSON(http.StatusOK, server_structs.SimpleApiResp{Status: server_structs.RespOK, Msg: "Successful registration"})
}

func serverAdMetricMiddleware(ctx *gin.Context) {
	ctx.Next()

	serverName := "Unknown"
	serverWebUrl := ctx.ClientIP()
	statusCode := ctx.Writer.Status()

	if ctx.GetString("serverName") != "" {
		serverName = ctx.GetString("serverName")
	}
	if ctx.GetString("serverWebUrl") != "" {
		serverWebUrl = ctx.GetString("serverWebUrl")
	}

	// Separate each path by the space separator
	namespacePaths := strings.Split(ctx.GetString("namespacePaths"), " ")
	// Update metrics for each path
	for _, namespacePath := range namespacePaths {
		if len(namespacePath) == 0 {
			continue
		}
		metrics.PelicanDirectorAdvertisementsRecievedTotal.With(
			prometheus.Labels{
				"server_name":      serverName,
				"server_web_url":   serverWebUrl,
				"server_type":      ctx.GetString("serverType"),
				"status_code":      strconv.Itoa(statusCode),
				"namespace_prefix": namespacePath,
			}).Inc()
	}
}

// Return a list of registered origins and caches in Prometheus HTTP SD format
// for director's Prometheus service discovery
func discoverOriginCache(ctx *gin.Context) {
	authOption := token.AuthOption{
		Sources: []token.TokenSource{token.Header},
		Issuers: []token.TokenIssuer{token.LocalIssuer},
		Scopes:  []token_scopes.TokenScope{token_scopes.Pelican_DirectorServiceDiscovery},
	}

	status, ok, err := token.Verify(ctx, authOption)
	if !ok {
		log.Warningf("Cannot verify token for accessing director's service discovery: %v", err)
		ctx.JSON(status, server_structs.SimpleApiResp{
			Status: server_structs.RespFailed,
			Msg:    err.Error(),
		})
		return
	}

	promDiscoveryRes := make([]PromDiscoveryItem, 0)
	for _, ad := range serverAds.Items() {
		serverAd := ad.Value()
		if serverAd.WebURL.String() == "" {
			// Origins and caches fetched from topology can't be scraped as they
			// don't have a WebURL
			continue
		}
		var auth_url string
		if serverAd.AuthURL == (url.URL{}) {
			auth_url = serverAd.URL.String()
		} else {
			auth_url = serverAd.AuthURL.String()
		}
		promDiscoveryRes = append(promDiscoveryRes, PromDiscoveryItem{
			Targets: []string{serverAd.WebURL.Hostname() + ":" + serverAd.WebURL.Port()},
			Labels: map[string]string{
				"server_type":     string(serverAd.Type),
				"server_name":     serverAd.Name,
				"server_auth_url": auth_url,
				"server_url":      serverAd.URL.String(),
				"server_web_url":  serverAd.WebURL.String(),
				"server_lat":      fmt.Sprintf("%.4f", serverAd.Latitude),
				"server_long":     fmt.Sprintf("%.4f", serverAd.Longitude),
			},
		})
	}
	ctx.JSON(200, promDiscoveryRes)
}

func listNamespacesV1(ctx *gin.Context) {
	namespaceAdsV2 := listNamespacesFromOrigins()

	namespaceAdsV1 := server_structs.ConvertNamespaceAdsV2ToV1(namespaceAdsV2)

	ctx.JSON(http.StatusOK, namespaceAdsV1)
}

func listX509ClientPrefixes(ctx *gin.Context) {
	// Return a list of client prefixes which require x509 authenticat

	ctx.JSON(http.StatusOK, param.Director_X509ClientAuthenticationPrefixes.GetStringSlice())
}

func listNamespacesV2(ctx *gin.Context) {
	namespacesAdsV2 := listNamespacesFromOrigins()
	namespacesAdsV2 = append(namespacesAdsV2, server_structs.NamespaceAdV2{
		Caps: server_structs.Capabilities{
			PublicReads: true,
			Reads:       true,
		},
		Path: "/pelican/monitoring",
	})
	ctx.JSON(http.StatusOK, namespacesAdsV2)
}

func getPrefixByPath(ctx *gin.Context) {
	pathParam := ctx.Param("path")
	if pathParam == "" || pathParam == "/" {
		ctx.AbortWithStatusJSON(http.StatusBadRequest, server_structs.SimpleApiResp{
			Status: server_structs.RespFailed,
			Msg:    "Bad request. Path is empty or '/' ",
		})
		return
	}

	originNs, _, _ := getAdsForPath(pathParam)

	// If originNs.Path is an empty value, then the namespace is not found
	if originNs.Path == "" {
		ctx.AbortWithStatusJSON(http.StatusNotFound, server_structs.SimpleApiResp{
			Status: server_structs.RespFailed,
			Msg:    "Namespace prefix not found for " + pathParam,
		})
		return
	}

	res := server_structs.GetPrefixByPathRes{Prefix: originNs.Path}
	ctx.JSON(http.StatusOK, res)
}

// Generate a mock file for caches to fetch. This is for director-based health tests for caches
// So that we don't require an origin to feed the test file to the cache
func getHealthTestFile(ctx *gin.Context) {
	// Expected path: /pelican/monitoring/directorTest/2006-01-02T15:04:05Z07:00.txt
	pathParam := ctx.Param("path")
	cleanedPath := path.Clean(pathParam)
	if cleanedPath == "" || !strings.HasPrefix(cleanedPath, server_utils.MonitoringBaseNs+"/") {
		ctx.JSON(http.StatusBadRequest, server_structs.SimpleApiResp{
			Status: server_structs.RespFailed,
			Msg:    "Path parameter is not a valid health test path: " + cleanedPath})
		return
	}
	fileName := strings.TrimPrefix(cleanedPath, server_utils.MonitoringBaseNs+"/")
	if fileName == "" {
		ctx.JSON(http.StatusBadRequest, server_structs.SimpleApiResp{
			Status: server_structs.RespFailed,
			Msg:    "Path parameter is not a valid health test path: " + cleanedPath})
		return
	}

	fileNameSplit := strings.SplitN(fileName, ".", 2)

	if len(fileNameSplit) != 2 {
		ctx.JSON(http.StatusBadRequest, server_structs.SimpleApiResp{Status: server_structs.RespFailed, Msg: "Test file name is missing file extension: " + cleanedPath})
		return
	}

	fileContent := server_utils.DirectorTestBody + "\n"

	if ctx.Request.Method == "HEAD" {
		ctx.Header("Content-Length", strconv.Itoa(len(fileContent)))
	} else {
		ctx.String(http.StatusOK, fileContent)
	}
}

// collectClientVersionMetric will get the user agent of an incoming request
// parse out the version from it and update the pelican_director_client_version_total metric
//
// In the case that parser fails, then metric is not updated
func collectClientVersionMetric(reqVer *version.Version, service string) {
	if reqVer == nil || service == "" {
		metrics.PelicanDirectorClientVersionTotal.With(prometheus.Labels{"version": "other", "service": "other"}).Inc()
		return
	}

	directorVersion, err := version.NewVersion(config.GetVersion())
	if err != nil {
		return
	}

	if reqVer.GreaterThan(directorVersion) {
		metrics.PelicanDirectorClientVersionTotal.With(prometheus.Labels{"version": "pelican-future", "service": service}).Inc()
	}

	versionSegments := reqVer.Segments()
	if len(versionSegments) < 2 {
		return
	}

	strSegments := []string{
		fmt.Sprintf("%d", versionSegments[0]),
		fmt.Sprintf("%d", versionSegments[1]),
	}

	shortendVersion := strings.Join(strSegments, ".")

	metrics.PelicanDirectorClientVersionTotal.With(prometheus.Labels{"version": shortendVersion, "service": service}).Inc()
}

<<<<<<< HEAD
=======
func collectDirectorRedirectionMetric(ctx *gin.Context, destination string) {
	labels := prometheus.Labels{
		"destination": destination,
		"status_code": strconv.Itoa(ctx.Writer.Status()),
		"version":     "",
	}

	version, _, err := extractVersionAndService(ctx)
	if err != nil {
		log.Warningf("Failed to extract version and service from request: %v", err)
		return
	}
	if version != nil {
		labels["version"] = version.String()
	} else {
		labels["version"] = "unknown"
	}

	metrics.PelicanDirectorRedirectionsTotal.With(labels).Inc()
}

>>>>>>> 52ee52d8
func RegisterDirectorAPI(ctx context.Context, router *gin.RouterGroup) {
	directorAPIV1 := router.Group("/api/v1.0/director")
	{
		// Establish the routes used for cache/origin redirection
		directorAPIV1.GET("/object/*any", redirectToCache)
		directorAPIV1.HEAD("/object/*any", redirectToCache)
		directorAPIV1.GET("/origin/*any", redirectToOrigin)
		directorAPIV1.HEAD("/origin/*any", redirectToOrigin)
		directorAPIV1.PUT("/origin/*any", redirectToOrigin)
		directorAPIV1.POST("/registerOrigin", serverAdMetricMiddleware, func(gctx *gin.Context) { registerServeAd(ctx, gctx, server_structs.OriginType) })
		directorAPIV1.POST("/registerCache", serverAdMetricMiddleware, func(gctx *gin.Context) { registerServeAd(ctx, gctx, server_structs.CacheType) })
		directorAPIV1.GET("/listNamespaces", listNamespacesV1)
		directorAPIV1.GET("/namespaces/prefix/*path", getPrefixByPath)
		directorAPIV1.GET("/healthTest/*path", getHealthTestFile)
		directorAPIV1.HEAD("/healthTest/*path", getHealthTestFile)
		directorAPIV1.GET("/listX509ClientPrefixes", listX509ClientPrefixes)
		directorAPIV1.Any("/origin", func(gctx *gin.Context) { // Need to do this for PROPFIND since gin does not support it
			if gctx.Request.Method == "PROPFIND" {
				redirectToOrigin(gctx)
			}
		})

		// In the foreseeable feature, director will scrape all servers in Pelican ecosystem (including registry)
		// so that director can be our point of contact for collecting system-level metrics.
		// Rename the endpoint to reflect such plan.
		directorAPIV1.GET("/discoverServers", discoverOriginCache)
	}

	directorAPIV2 := router.Group("/api/v2.0/director")
	{
		directorAPIV2.GET("/listNamespaces", listNamespacesV2)
	}
}<|MERGE_RESOLUTION|>--- conflicted
+++ resolved
@@ -333,20 +333,7 @@
 
 func redirectToCache(ginCtx *gin.Context) {
 	reqVer, service, _ := extractVersionAndService(ginCtx)
-<<<<<<< HEAD
-=======
-	// Flag to indicate if the request was redirected to a cache
-	// For metric collection purposes
-	// see collectDirectorRedirectionMetric
-	redirectedToCache := true
-	defer func() {
-		if !redirectedToCache {
-			collectDirectorRedirectionMetric(ginCtx, "origin")
-		} else {
-			collectDirectorRedirectionMetric(ginCtx, "cache")
-		}
-	}()
->>>>>>> 52ee52d8
+
 	err := versionCompatCheck(reqVer, service)
 	if err != nil {
 		log.Warningf("A version incompatibility was encountered while redirecting to a cache and no response was served: %v", err)
@@ -1353,30 +1340,6 @@
 	metrics.PelicanDirectorClientVersionTotal.With(prometheus.Labels{"version": shortendVersion, "service": service}).Inc()
 }
 
-<<<<<<< HEAD
-=======
-func collectDirectorRedirectionMetric(ctx *gin.Context, destination string) {
-	labels := prometheus.Labels{
-		"destination": destination,
-		"status_code": strconv.Itoa(ctx.Writer.Status()),
-		"version":     "",
-	}
-
-	version, _, err := extractVersionAndService(ctx)
-	if err != nil {
-		log.Warningf("Failed to extract version and service from request: %v", err)
-		return
-	}
-	if version != nil {
-		labels["version"] = version.String()
-	} else {
-		labels["version"] = "unknown"
-	}
-
-	metrics.PelicanDirectorRedirectionsTotal.With(labels).Inc()
-}
-
->>>>>>> 52ee52d8
 func RegisterDirectorAPI(ctx context.Context, router *gin.RouterGroup) {
 	directorAPIV1 := router.Group("/api/v1.0/director")
 	{
