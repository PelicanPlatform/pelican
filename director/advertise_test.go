--- conflicted
+++ resolved
@@ -19,11 +19,8 @@
 package director
 
 import (
-<<<<<<< HEAD
 	"context"
-=======
 	_ "embed"
->>>>>>> dcc0df5a
 	"net/http"
 	"net/http/httptest"
 	"net/url"
