--- conflicted
+++ resolved
@@ -25,11 +25,8 @@
 	"crypto/elliptic"
 	"crypto/rand"
 	"encoding/json"
-<<<<<<< HEAD
 	"errors"
 	"fmt"
-=======
->>>>>>> adf09249
 	"io"
 	"net/http"
 	"net/http/httptest"
@@ -295,7 +292,6 @@
 	teardown := func() {
 		serverAdMutex.Lock()
 		defer serverAdMutex.Unlock()
-<<<<<<< HEAD
 		serverAds.DeleteAll()
 	}
 
@@ -774,43 +770,6 @@
 			t.Fatalf("Could not make a GET request: %v", err)
 		}
 
-=======
-		serverAds.Set(mockOriginServerAd, mockNamespaceAds(5, "origin1"), ttlcache.DefaultTTL)
-		serverAds.Set(mockCacheServerAd, mockNamespaceAds(4, "cache1"), ttlcache.DefaultTTL)
-		require.True(t, serverAds.Has(mockOriginServerAd))
-		require.True(t, serverAds.Has(mockCacheServerAd))
-	}()
-
-	mocklistOriginRes := listServerResponse{
-		Name:        mockOriginServerAd.Name,
-		BrokerURL:   mockOriginServerAd.BrokerURL.String(),
-		AuthURL:     mockOriginServerAd.AuthURL.String(),
-		URL:         mockOriginServerAd.URL.String(),
-		WebURL:      mockOriginServerAd.WebURL.String(),
-		Type:        mockOriginServerAd.Type,
-		Latitude:    mockOriginServerAd.Latitude,
-		Longitude:   mockOriginServerAd.Longitude,
-		Writes:      mockOriginServerAd.Writes,
-		DirectReads: mockOriginServerAd.DirectReads,
-		Status:      HealthStatusUnknown,
-	}
-	mocklistCacheRes := listServerResponse{
-		Name:        mockCacheServerAd.Name,
-		BrokerURL:   mockCacheServerAd.BrokerURL.String(),
-		AuthURL:     mockCacheServerAd.AuthURL.String(),
-		URL:         mockCacheServerAd.URL.String(),
-		WebURL:      mockCacheServerAd.WebURL.String(),
-		Type:        mockCacheServerAd.Type,
-		Latitude:    mockCacheServerAd.Latitude,
-		Longitude:   mockCacheServerAd.Longitude,
-		Writes:      mockCacheServerAd.Writes,
-		DirectReads: mockCacheServerAd.DirectReads,
-		Status:      HealthStatusUnknown,
-	}
-
-	t.Run("query-origin", func(t *testing.T) {
-		// Create a request to the endpoint
->>>>>>> adf09249
 		w := httptest.NewRecorder()
 		r.ServeHTTP(w, req)
 
