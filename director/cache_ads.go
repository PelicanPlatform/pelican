--- conflicted
+++ resolved
@@ -53,9 +53,6 @@
 	filteredServersMutex = sync.RWMutex{}
 )
 
-<<<<<<< HEAD
-func recordAd(ctx context.Context, ad server_structs.ServerAd, namespaceAds *[]server_structs.NamespaceAdV2) {
-=======
 func (f filterType) String() string {
 	switch f {
 	case permFiltered:
@@ -73,8 +70,7 @@
 	}
 }
 
-func recordAd(ad server_structs.ServerAd, namespaceAds *[]server_structs.NamespaceAdV2) {
->>>>>>> ee3ea0c4
+func recordAd(ctx context.Context, ad server_structs.ServerAd, namespaceAds *[]server_structs.NamespaceAdV2) {
 	if err := updateLatLong(&ad); err != nil {
 		log.Debugln("Failed to lookup GeoIP coordinates for host", ad.URL.Host)
 	}
