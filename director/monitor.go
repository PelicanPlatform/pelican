/***************************************************************
 *
 * Copyright (C) 2024, Pelican Project, Morgridge Institute for Research
 *
 * Licensed under the Apache License, Version 2.0 (the "License"); you
 * may not use this file except in compliance with the License.  You may
 * obtain a copy of the License at
 *
 *    http://www.apache.org/licenses/LICENSE-2.0
 *
 * Unless required by applicable law or agreed to in writing, software
 * distributed under the License is distributed on an "AS IS" BASIS,
 * WITHOUT WARRANTIES OR CONDITIONS OF ANY KIND, either express or implied.
 * See the License for the specific language governing permissions and
 * limitations under the License.
 *
 ***************************************************************/

package director

import (
	"bytes"
	"context"
	"encoding/json"
	"fmt"
	"io"
	"net/http"
	"net/url"
	"time"

	"github.com/jellydator/ttlcache/v3"
	"github.com/pkg/errors"
	"github.com/prometheus/client_golang/prometheus"
	log "github.com/sirupsen/logrus"

	"github.com/pelicanplatform/pelican/config"
	"github.com/pelicanplatform/pelican/metrics"
	"github.com/pelicanplatform/pelican/param"
	"github.com/pelicanplatform/pelican/server_structs"
	"github.com/pelicanplatform/pelican/server_utils"
	"github.com/pelicanplatform/pelican/token"
	"github.com/pelicanplatform/pelican/token_scopes"
)

// Report the health status of test file transfer to storage server
func reportStatusToServer(ctx context.Context, serverWebUrl string, status string, message string, serverType string, fallback bool) error {
	fedInfo, err := config.GetFederation(ctx)
	if err != nil {
		return err
	}

	testTokenCfg := token.NewWLCGToken()
	testTokenCfg.Lifetime = time.Minute
	testTokenCfg.Issuer = fedInfo.DiscoveryEndpoint
	testTokenCfg.AddAudiences(serverWebUrl)
	testTokenCfg.Subject = "director"
	testTokenCfg.AddScopes(token_scopes.Pelican_DirectorTestReport)

	tok, err := testTokenCfg.CreateToken()
	if err != nil {
		return errors.Wrap(err, "failed to create director test report token")
	}

	reportUrl, err := url.Parse(serverWebUrl)
	if err != nil {
		return errors.Wrap(err, "the server URL is not parseable as an URL")
	}

	if status != "ok" && status != "error" {
		return errors.Errorf("bad status for reporting director test %s", status)
	}

	if serverType == server_structs.OriginType.String() {
		if fallback {
			reportUrl.Path = "/api/v1.0/origin-api/directorTest"
		} else {
			reportUrl.Path = "/api/v1.0/origin/directorTest"
		}
	} else if serverType == server_structs.CacheType.String() {
		reportUrl.Path = "/api/v1.0/cache/directorTest"
	}

	dt := server_structs.DirectorTestResult{
		Status:    status,
		Message:   message,
		Timestamp: time.Now().Unix(),
	}

	jsonData, err := json.Marshal(dt)
	if err != nil {
		return errors.Wrap(err, "failed to parse request body for reporting director test")
	}

	reqBody := bytes.NewBuffer(jsonData)

	log.Debugf("Director is sending %s server test result to %s", string(serverType), reportUrl.String())
	req, err := http.NewRequestWithContext(ctx, http.MethodPost, reportUrl.String(), reqBody)
	if err != nil {
		return errors.Wrap(err, "failed to create POST request for reporting director test")
	}

	req.Header.Set("Authorization", "Bearer "+tok)
	req.Header.Set("Content-Type", "application/json")

	tr := config.GetTransport()
	client := http.Client{Transport: tr}
	resp, err := client.Do(req)
	if err != nil {
		return errors.Wrap(err, "Failed to start request for reporting director test")
	}
	defer resp.Body.Close()

	body, err := io.ReadAll(resp.Body)
	if err != nil {
		return errors.Wrap(err, "Failed to read response body for reporting director test")
	}

	if resp.StatusCode > 404 { // For all servers, >404 is a failure
		return errors.Errorf("error response %v from reporting director test: %v", resp.StatusCode, string(body))
	}
	if serverType == server_structs.OriginType.String() && resp.StatusCode != 200 {
		return errors.Errorf("error response %v from reporting director test: %v", resp.StatusCode, string(body))
	}

	return nil
}

// isDowntimeActive checks if a downtime is currently active based on the current time.
// A downtime is considered active if the current time is between StartTime and EndTime (inclusive),
// or if EndTime is IndefiniteEndTime and current time is after StartTime.
func isDowntimeActive(downtime server_structs.Downtime, currentTime int64) bool {
	return downtime.StartTime <= currentTime && (downtime.EndTime >= currentTime || downtime.EndTime == server_structs.IndefiniteEndTime)
}

// LaunchPeriodicDirectorTest runs periodic test file transfers against an origin or cache to ensure
// it's responding to director test requests. The test fetches the current server ad
// from the TTL cache on each cycle and stops when the ad is no longer present.
func LaunchPeriodicDirectorTest(ctx context.Context, serverUrlStr string) {
	// Option to disable touch on hit when fetching from cache to avoid extending TTL
	disableTouchOpt := ttlcache.WithDisableTouchOnHit[string, *server_structs.Advertisement]()

	// Fetch the initial server ad to set up metrics
	initialAdItem := serverAds.Get(serverUrlStr, disableTouchOpt)
	if initialAdItem == nil {
		log.Errorf("Failed to start director test suite: server ad not found in cache for URL %s. Test will not be started.", serverUrlStr)
		return
	}
	initialAd := initialAdItem.Value()
	serverAd := initialAd.ServerAd
	serverName := serverAd.Name
	serverUrl := serverAd.URL.String()
	serverWebUrl := serverAd.WebURL.String()

	log.Debug(fmt.Sprintf("Starting a new director test suite for %s server %s at %s", serverAd.Type, serverName, serverUrl))

	metrics.PelicanDirectorFileTransferTestSuite.With(
		prometheus.Labels{
			"server_name": serverName, "server_web_url": serverWebUrl, "server_type": string(serverAd.Type),
		}).Inc()

	metrics.PelicanDirectorActiveFileTransferTestSuite.With(
		prometheus.Labels{
			"server_name": serverName, "server_web_url": serverWebUrl, "server_type": string(serverAd.Type),
		}).Inc()

	customInterval := param.Director_OriginCacheHealthTestInterval.GetDuration()
	if customInterval < 15*time.Second {
		log.Warningf("You set Director.OriginCacheHealthTestInterval to a very small number %s, which will cause high traffic volume to xrootd servers.", customInterval.String())
	}
	if customInterval == 0 {
		customInterval = 15 * time.Second
		log.Error("Invalid config value: Director.OriginCacheHealthTestInterval is 0. Fallback to 15s.")
	}
	ticker := time.NewTicker(customInterval)

	defer ticker.Stop()

	// runDirectorTestCycle executes a single director test cycle and reports the result back to the server.
	// Extracted as a helper to allow running the first test immediately upon registration, avoiding the
	// race condition where the origin/cache 30s timeout fires before the first ticker-driven test.
<<<<<<< HEAD
	// Returns true if the test was run, false if it was skipped (e.g., server not in cache or in downtime).
	runDirectorTestCycle := func() bool {
		// Fetch the current server ad from the TTL cache
		adItem := serverAds.Get(serverUrlStr, disableTouchOpt)
		if adItem == nil {
			log.Infof("The Director doesn't have any advertisements for server with URL %s. Stopping director tests.", serverUrlStr)
			return false
		}
		currentServerAd := adItem.Value().ServerAd

		// Check if the server is in downtime by checking the filteredServers map
		if isServerInDowntime(currentServerAd.Name) {
			log.Debugf("Skipping director test cycle for %s server %s: server is in downtime", currentServerAd.Type, currentServerAd.Name)
			return true // Return true to continue the loop, but don't run the test
		}

		log.Debug(fmt.Sprintf("Starting a director test cycle for %s server %s at %s", currentServerAd.Type, currentServerAd.Name, currentServerAd.URL.String()))
		testSucceeded := true
		var testErr error
		if currentServerAd.Type == server_structs.OriginType.String() {
			fileTests := server_utils.TestFileTransferImpl{}
			testSucceeded, testErr = fileTests.RunTests(ctx, currentServerAd.URL.String(), currentServerAd.URL.String(), "", server_utils.DirectorTest)
		} else if currentServerAd.Type == server_structs.CacheType.String() {
			testErr = runCacheTest(ctx, currentServerAd.URL)
=======
	runDirectorTestCycle := func() {
		log.Debug(fmt.Sprintf("Starting a director test cycle for %s server %s at %s", serverAd.Type, serverName, serverUrl))
		testSucceeded := true
		var testErr error
		if serverAd.Type == server_structs.OriginType.String() {
			fileTests := server_utils.TestFileTransferImpl{}
			testSucceeded, testErr = fileTests.RunTests(ctx, serverUrl, serverUrl, "", server_utils.DirectorTest)
		} else if serverAd.Type == server_structs.CacheType.String() {
			testErr = runCacheTest(ctx, serverAd.URL)
>>>>>>> 41963f5e
		}

		// Compose the result of this Director-test to report to the server
		var reportStatus, reportMessage string // status (result of the Director-test) and message to report back to the server
		var healthStatus HealthTestStatus
		if testSucceeded && testErr == nil {
			reportStatus = "ok"
			reportMessage = "Director test cycle succeeded at " + time.Now().Format(time.RFC3339)
			healthStatus = HealthStatusOK
<<<<<<< HEAD
			log.Debugf("Director file transfer test cycle succeeded at %s for %s server with URL at %s", time.Now().Format(time.RFC3339), currentServerAd.Type, currentServerAd.URL.String())
		} else {
			reportStatus = "error"
			reportMessage = "Director file transfer test cycle failed for server: " + currentServerAd.URL.String()
=======
			log.Debugf("Director file transfer test cycle succeeded at %s for %s server with URL at %s", time.Now().Format(time.RFC3339), serverAd.Type, serverUrl)
		} else {
			reportStatus = "error"
			reportMessage = "Director file transfer test cycle failed for server: " + serverUrl
>>>>>>> 41963f5e
			if testErr != nil {
				reportMessage += " " + testErr.Error()
			}
			healthStatus = HealthStatusError
<<<<<<< HEAD
			log.Warningln("Director file transfer test cycle failed for ", currentServerAd.Type, " server: ", currentServerAd.URL.String(), " ", testErr)
=======
			log.Warningln("Director file transfer test cycle failed for ", serverAd.Type, " server: ", serverUrl, " ", testErr)
>>>>>>> 41963f5e
		}

		// Update healthTestUtils once per cycle
		func() {
			healthTestUtilsMutex.Lock()
			defer healthTestUtilsMutex.Unlock()
<<<<<<< HEAD
			if existingUtil, ok := healthTestUtils[currentServerAd.URL.String()]; ok {
				existingUtil.Status = healthStatus
			} else {
				log.Debugln("HealthTestUtil missing for ", currentServerAd.Type, " server: ", currentServerAd.URL.String(), " Failed to update internal status")
=======
			if existingUtil, ok := healthTestUtils[serverAd.URL.String()]; ok {
				existingUtil.Status = healthStatus
			} else {
				log.Debugln("HealthTestUtil missing for ", serverAd.Type, " server: ", serverUrl, " Failed to update internal status")
>>>>>>> 41963f5e
			}
		}()

		// Determine the metric status label based on test result
		testStatusMetric := metrics.MetricSucceeded
		if !testSucceeded || testErr != nil {
			testStatusMetric = metrics.MetricFailed
		}

		// Report the result of this Director-test back to origin/server (single call)
<<<<<<< HEAD
		reportErr := reportStatusToServer(ctx, currentServerAd.WebURL.String(), reportStatus, reportMessage, currentServerAd.Type, false)
=======
		reportErr := reportStatusToServer(ctx, serverWebUrl, reportStatus, reportMessage, serverAd.Type, false)
>>>>>>> 41963f5e

		// Determine report status metric and log if reporting failed
		reportStatusMetric := metrics.MetricSucceeded
		if reportErr != nil {
			reportStatusMetric = metrics.MetricFailed
<<<<<<< HEAD
			log.Warningf("Failed to report director test result to %s server at %s: %v", currentServerAd.Type, currentServerAd.WebURL.String(), reportErr)
=======
			log.Warningf("Failed to report director test result to %s server at %s: %v", serverAd.Type, serverAd.WebURL.String(), reportErr)
>>>>>>> 41963f5e
		}

		// Record metrics once per cycle
		metrics.PelicanDirectorFileTransferTestsRuns.With(
			prometheus.Labels{
<<<<<<< HEAD
				"server_name":    currentServerAd.Name,
				"server_web_url": currentServerAd.WebURL.String(),
				"server_type":    string(currentServerAd.Type),
=======
				"server_name":    serverName,
				"server_web_url": serverWebUrl,
				"server_type":    string(serverAd.Type),
>>>>>>> 41963f5e
				"status":         string(testStatusMetric),
				"report_status":  string(reportStatusMetric),
			},
		).Inc()
<<<<<<< HEAD
		
		return true // Test was run successfully
=======
>>>>>>> 41963f5e
	}

	// Run the first test immediately to avoid race with origin/cache 30s timeout.
	// Without this, time.NewTicker waits for the first interval before firing,
	// which could cause the origin/cache to report a missed test if registration
	// takes more than 15 seconds after the server started.
<<<<<<< HEAD
	if !runDirectorTestCycle() {
		// If the first test fails (server not in cache), stop immediately
		return
	}
=======
	runDirectorTestCycle()
>>>>>>> 41963f5e

	for {
		select {
		case <-ctx.Done():
			log.Debug(fmt.Sprintf("Stopped the Director test suite for %s server %s at %s", serverAd.Type, serverName, serverUrl))

			metrics.PelicanDirectorActiveFileTransferTestSuite.With(
				prometheus.Labels{
					"server_name": serverName, "server_web_url": serverWebUrl, "server_type": string(serverAd.Type),
				}).Dec()

			return
		case <-ticker.C:
<<<<<<< HEAD
			if !runDirectorTestCycle() {
				// If server is no longer in cache, stop the test suite
				metrics.PelicanDirectorActiveFileTransferTestSuite.With(
					prometheus.Labels{
						"server_name": serverName, "server_web_url": serverWebUrl, "server_type": string(serverAd.Type),
					}).Dec()
				return
			}
=======
			runDirectorTestCycle()
>>>>>>> 41963f5e
		}
	}
}<|MERGE_RESOLUTION|>--- conflicted
+++ resolved
@@ -178,7 +178,6 @@
 	// runDirectorTestCycle executes a single director test cycle and reports the result back to the server.
 	// Extracted as a helper to allow running the first test immediately upon registration, avoiding the
 	// race condition where the origin/cache 30s timeout fires before the first ticker-driven test.
-<<<<<<< HEAD
 	// Returns true if the test was run, false if it was skipped (e.g., server not in cache or in downtime).
 	runDirectorTestCycle := func() bool {
 		// Fetch the current server ad from the TTL cache
@@ -203,17 +202,6 @@
 			testSucceeded, testErr = fileTests.RunTests(ctx, currentServerAd.URL.String(), currentServerAd.URL.String(), "", server_utils.DirectorTest)
 		} else if currentServerAd.Type == server_structs.CacheType.String() {
 			testErr = runCacheTest(ctx, currentServerAd.URL)
-=======
-	runDirectorTestCycle := func() {
-		log.Debug(fmt.Sprintf("Starting a director test cycle for %s server %s at %s", serverAd.Type, serverName, serverUrl))
-		testSucceeded := true
-		var testErr error
-		if serverAd.Type == server_structs.OriginType.String() {
-			fileTests := server_utils.TestFileTransferImpl{}
-			testSucceeded, testErr = fileTests.RunTests(ctx, serverUrl, serverUrl, "", server_utils.DirectorTest)
-		} else if serverAd.Type == server_structs.CacheType.String() {
-			testErr = runCacheTest(ctx, serverAd.URL)
->>>>>>> 41963f5e
 		}
 
 		// Compose the result of this Director-test to report to the server
@@ -223,43 +211,25 @@
 			reportStatus = "ok"
 			reportMessage = "Director test cycle succeeded at " + time.Now().Format(time.RFC3339)
 			healthStatus = HealthStatusOK
-<<<<<<< HEAD
 			log.Debugf("Director file transfer test cycle succeeded at %s for %s server with URL at %s", time.Now().Format(time.RFC3339), currentServerAd.Type, currentServerAd.URL.String())
 		} else {
 			reportStatus = "error"
 			reportMessage = "Director file transfer test cycle failed for server: " + currentServerAd.URL.String()
-=======
-			log.Debugf("Director file transfer test cycle succeeded at %s for %s server with URL at %s", time.Now().Format(time.RFC3339), serverAd.Type, serverUrl)
-		} else {
-			reportStatus = "error"
-			reportMessage = "Director file transfer test cycle failed for server: " + serverUrl
->>>>>>> 41963f5e
 			if testErr != nil {
 				reportMessage += " " + testErr.Error()
 			}
 			healthStatus = HealthStatusError
-<<<<<<< HEAD
 			log.Warningln("Director file transfer test cycle failed for ", currentServerAd.Type, " server: ", currentServerAd.URL.String(), " ", testErr)
-=======
-			log.Warningln("Director file transfer test cycle failed for ", serverAd.Type, " server: ", serverUrl, " ", testErr)
->>>>>>> 41963f5e
 		}
 
 		// Update healthTestUtils once per cycle
 		func() {
 			healthTestUtilsMutex.Lock()
 			defer healthTestUtilsMutex.Unlock()
-<<<<<<< HEAD
 			if existingUtil, ok := healthTestUtils[currentServerAd.URL.String()]; ok {
 				existingUtil.Status = healthStatus
 			} else {
 				log.Debugln("HealthTestUtil missing for ", currentServerAd.Type, " server: ", currentServerAd.URL.String(), " Failed to update internal status")
-=======
-			if existingUtil, ok := healthTestUtils[serverAd.URL.String()]; ok {
-				existingUtil.Status = healthStatus
-			} else {
-				log.Debugln("HealthTestUtil missing for ", serverAd.Type, " server: ", serverUrl, " Failed to update internal status")
->>>>>>> 41963f5e
 			}
 		}()
 
@@ -270,58 +240,34 @@
 		}
 
 		// Report the result of this Director-test back to origin/server (single call)
-<<<<<<< HEAD
 		reportErr := reportStatusToServer(ctx, currentServerAd.WebURL.String(), reportStatus, reportMessage, currentServerAd.Type, false)
-=======
-		reportErr := reportStatusToServer(ctx, serverWebUrl, reportStatus, reportMessage, serverAd.Type, false)
->>>>>>> 41963f5e
 
 		// Determine report status metric and log if reporting failed
 		reportStatusMetric := metrics.MetricSucceeded
 		if reportErr != nil {
 			reportStatusMetric = metrics.MetricFailed
-<<<<<<< HEAD
 			log.Warningf("Failed to report director test result to %s server at %s: %v", currentServerAd.Type, currentServerAd.WebURL.String(), reportErr)
-=======
-			log.Warningf("Failed to report director test result to %s server at %s: %v", serverAd.Type, serverAd.WebURL.String(), reportErr)
->>>>>>> 41963f5e
 		}
 
 		// Record metrics once per cycle
 		metrics.PelicanDirectorFileTransferTestsRuns.With(
 			prometheus.Labels{
-<<<<<<< HEAD
 				"server_name":    currentServerAd.Name,
 				"server_web_url": currentServerAd.WebURL.String(),
 				"server_type":    string(currentServerAd.Type),
-=======
-				"server_name":    serverName,
-				"server_web_url": serverWebUrl,
-				"server_type":    string(serverAd.Type),
->>>>>>> 41963f5e
 				"status":         string(testStatusMetric),
 				"report_status":  string(reportStatusMetric),
 			},
 		).Inc()
-<<<<<<< HEAD
 		
 		return true // Test was run successfully
-=======
->>>>>>> 41963f5e
 	}
 
 	// Run the first test immediately to avoid race with origin/cache 30s timeout.
 	// Without this, time.NewTicker waits for the first interval before firing,
 	// which could cause the origin/cache to report a missed test if registration
 	// takes more than 15 seconds after the server started.
-<<<<<<< HEAD
-	if !runDirectorTestCycle() {
-		// If the first test fails (server not in cache), stop immediately
-		return
-	}
-=======
 	runDirectorTestCycle()
->>>>>>> 41963f5e
 
 	for {
 		select {
@@ -335,18 +281,7 @@
 
 			return
 		case <-ticker.C:
-<<<<<<< HEAD
-			if !runDirectorTestCycle() {
-				// If server is no longer in cache, stop the test suite
-				metrics.PelicanDirectorActiveFileTransferTestSuite.With(
-					prometheus.Labels{
-						"server_name": serverName, "server_web_url": serverWebUrl, "server_type": string(serverAd.Type),
-					}).Dec()
-				return
-			}
-=======
 			runDirectorTestCycle()
->>>>>>> 41963f5e
 		}
 	}
 }