--- conflicted
+++ resolved
@@ -116,19 +116,14 @@
 }
 
 // Populate internal cache with origin/cache ads
-<<<<<<< HEAD
 func AdvertiseOSDF(ctx context.Context) error {
-	namespaces, err := utils.GetTopologyJSON(ctx)
-=======
-func AdvertiseOSDF() error {
-	namespaces, err := utils.GetTopologyJSON(false)
->>>>>>> ee3ea0c4
+	namespaces, err := utils.GetTopologyJSON(ctx, false)
 	if err != nil {
 		return errors.Wrapf(err, "Failed to get topology JSON")
 	}
 
 	// Second call the fetch all servers (including servers in downtime)
-	includedNss, err := utils.GetTopologyJSON(true)
+	includedNss, err := utils.GetTopologyJSON(ctx, true)
 	if err != nil {
 		return errors.Wrapf(err, "Failed to get topology JSON with server in downtime included (include_downed)")
 	}
