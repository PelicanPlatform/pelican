--- conflicted
+++ resolved
@@ -332,12 +332,8 @@
 	t.Run("insert-data-integrity", func(t *testing.T) {
 		defer resetNamespaceDB(t)
 		mockNs := mockNamespace("/test", "pubkey", "identity", AdminMetadata{UserID: "someone", Description: "Some description", SiteName: "OSG", SecurityContactUserID: "security-001"})
-<<<<<<< HEAD
+		mockNs.CustomFields = mockCustomFields
 		err := AddNamespace(&mockNs)
-=======
-		mockNs.CustomFields = mockCustomFields
-		err := addNamespace(&mockNs)
->>>>>>> 10249029
 		require.NoError(t, err)
 		got, err := getAllNamespaces()
 		require.NoError(t, err)
@@ -880,108 +876,4 @@
 	require.True(t, exists)
 
 	viper.Reset()
-<<<<<<< HEAD
-}
-
-func TestCacheAdminTrue(t *testing.T) {
-	ctx, cancel, egrp := test_utils.TestContext(context.Background(), t)
-	defer func() { require.NoError(t, egrp.Wait()) }()
-	defer cancel()
-
-	registryDBDir := t.TempDir()
-	viper.Set("Registry.DbLocation", registryDBDir)
-
-	err := InitializeDB(ctx)
-	defer func() {
-		err := ShutdownDB()
-		assert.NoError(t, err)
-	}()
-
-	require.NoError(t, err, "error initializing registry database")
-
-	adminTester := func(ns Namespace) func(t *testing.T) {
-		return func(t *testing.T) {
-			err = AddNamespace(&ns)
-
-			require.NoError(t, err, "error adding test cache to registry database")
-
-			// This will return a serverCredsError if the AdminMetadata.Status != Approved, which we don't want to happen
-			// For these tests, otherwise it will get a key parsing error as ns.Pubkey isn't a real jwk
-			_, err = getNamespaceJwksByPrefix(ns.Prefix, true)
-			require.NotErrorIsf(t, err, serverCredsErr, "error chain contains serverCredErr")
-
-			require.ErrorContainsf(t, err, "Failed to parse pubkey as a jwks: failed to unmarshal JWK set: invalid character 'k' in literal true (expecting 'r')", "error doesn't contain jwks parsing error")
-		}
-	}
-
-	var ns Namespace
-	ns.Prefix = "/caches/test3"
-	ns.Identity = "testident3"
-	ns.Pubkey = "tkey"
-	ns.AdminMetadata.Status = Approved
-
-	t.Run("WithApproval", adminTester(ns))
-
-	ns.Prefix = "/orig/test1"
-	ns.Identity = "testident4"
-	ns.Pubkey = "tkey"
-	ns.AdminMetadata.Status = Pending
-
-	t.Run("OriginNoApproval", adminTester(ns))
-
-	ns.Prefix = "/orig/test2"
-	ns.Identity = "testident5"
-	ns.Pubkey = "tkey"
-	ns.AdminMetadata = AdminMetadata{}
-
-	t.Run("OriginEmptyApproval", adminTester(ns))
-
-	viper.Reset()
-}
-
-func TestCacheAdminFalse(t *testing.T) {
-	ctx, cancel, egrp := test_utils.TestContext(context.Background(), t)
-	defer func() { require.NoError(t, egrp.Wait()) }()
-	defer cancel()
-
-	registryDBDir := t.TempDir()
-	viper.Set("Registry.DbLocation", registryDBDir)
-
-	err := InitializeDB(ctx)
-	defer func() {
-		err := ShutdownDB()
-		assert.NoError(t, err)
-	}()
-
-	require.NoError(t, err, "error initializing registry database")
-
-	adminTester := func(ns Namespace) func(t *testing.T) {
-		return func(t *testing.T) {
-			err = AddNamespace(&ns)
-			require.NoError(t, err, "error adding test cache to registry database")
-
-			// This will return a serverCredsError if the admin_approval == false check is triggered, which we want to happen
-			_, err = getNamespaceJwksByPrefix(ns.Prefix, true)
-
-			require.ErrorIs(t, err, serverCredsErr)
-		}
-	}
-
-	var ns Namespace
-	ns.Prefix = "/caches/test1"
-	ns.Identity = "testident1"
-	ns.Pubkey = "tkey"
-	ns.AdminMetadata.Status = Pending
-
-	t.Run("NoAdmin", adminTester(ns))
-
-	ns.Prefix = "/caches/test2"
-	ns.Identity = "testident2"
-	ns.AdminMetadata = AdminMetadata{}
-
-	t.Run("EmptyAdmin", adminTester(ns))
-
-	viper.Reset()
-=======
->>>>>>> 10249029
 }