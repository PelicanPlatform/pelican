--- conflicted
+++ resolved
@@ -40,11 +40,7 @@
 	"github.com/spf13/viper"
 )
 
-<<<<<<< HEAD
-func setupMockNamespaceDB(ctx context.Context) error {
-=======
 func setupMockRegistryDB(t *testing.T) {
->>>>>>> 6102f069
 	mockDB, err := sql.Open("sqlite", ":memory:")
 	db = mockDB
 	require.NoError(t, err, "Error setting up mock namespace DB")
@@ -410,18 +406,12 @@
 
 // teardown must be called at the end of the test to close the in-memory SQLite db
 func TestGetNamespacesByServerType(t *testing.T) {
-<<<<<<< HEAD
-	ctx, cancel, egrp := test_utils.TestContext(context.Background(), t)
+	_, cancel, egrp := test_utils.TestContext(context.Background(), t)
 	defer func() { require.NoError(t, egrp.Wait()) }()
 	defer cancel()
 
-	err := setupMockNamespaceDB(ctx)
-	require.NoError(t, err, "Error setting up the mock namespace DB")
-	defer teardownMockNamespaceDB()
-=======
 	setupMockRegistryDB(t)
 	defer teardownMockNamespaceDB(t)
->>>>>>> 6102f069
 
 	t.Run("wrong-server-type-gives-error", func(t *testing.T) {
 		resetNamespaceDB(t)
@@ -623,17 +613,12 @@
 	registryDBDir := t.TempDir()
 	viper.Set("Registry.DbLocation", registryDBDir)
 
-<<<<<<< HEAD
 	err := InitializeDB(ctx)
 	defer func() {
 		err := ShutdownDB()
 		assert.NoError(t, err)
 	}()
 
-=======
-	err := InitializeDB()
-	defer ShutdownDB()
->>>>>>> 6102f069
 	require.NoError(t, err, "error initializing registry database")
 
 	adminTester := func(ns Namespace) func(t *testing.T) {
