/***************************************************************
 *
 * Copyright (C) 2024, Pelican Project, Morgridge Institute for Research
 *
 * Licensed under the Apache License, Version 2.0 (the "License"); you
 * may not use this file except in compliance with the License.  You may
 * obtain a copy of the License at
 *
 *    http://www.apache.org/licenses/LICENSE-2.0
 *
 * Unless required by applicable law or agreed to in writing, software
 * distributed under the License is distributed on an "AS IS" BASIS,
 * WITHOUT WARRANTIES OR CONDITIONS OF ANY KIND, either express or implied.
 * See the License for the specific language governing permissions and
 * limitations under the License.
 *
 ***************************************************************/

package registry

import (
	"context"
	"encoding/json"
	"fmt"
	"io"
	"net/http"
	"net/url"
	"time"

	"github.com/jellydator/ttlcache/v3"
	"github.com/pkg/errors"
	log "github.com/sirupsen/logrus"
	"golang.org/x/sync/errgroup"

	"github.com/pelicanplatform/pelican/config"
	"github.com/pelicanplatform/pelican/param"
	"github.com/pelicanplatform/pelican/utils"
)

type (
	customRegFieldsConfig struct {
		Name        string                    `mapstructure:"name"`
		Type        string                    `mapstructure:"type"`
		Required    bool                      `mapstructure:"required"`
		Options     []registrationFieldOption `mapstructure:"options"`
		Description string                    `mapstructure:"description"`
		OptionsUrl  string                    `mapstructure:"optionsUrl"`
	}
)

var (
	customRegFieldsConfigs []customRegFieldsConfig
	optionsCache           = ttlcache.New(
		ttlcache.WithTTL[string, []registrationFieldOption](5 * time.Minute),
	)
)

func InitOptionsCache(ctx context.Context, egrp *errgroup.Group) {
	go optionsCache.Start()

	egrp.Go(func() error {
		<-ctx.Done()
		optionsCache.DeleteAll()
		optionsCache.Stop()
		return nil
	})
}

func optionsToString(options []registrationFieldOption) (result string) {
	for _, opt := range options {
		result += fmt.Sprintf("ID: %s | Name: %s\n", opt.ID, opt.Name)
	}
	return
}

// Fetch from the optionsUrl, check the returned options, and set the optionsCache
func getCachedOptions(key string, ttl time.Duration) ([]registrationFieldOption, error) {
	if optionsCache.Has(key) {
		return optionsCache.Get(key).Value(), nil
	}
	// Fetch from URL
	if key == "" {
		return nil, errors.New("key is empty")
	}
	_, err := url.Parse(key)
	if err != nil {
		return nil, errors.Wrap(err, "key is not a valid URL")
	}
	client := http.Client{Transport: config.GetTransport()}
	req, err := http.NewRequest(http.MethodGet, key, nil)
	if err != nil {
		return nil, errors.Wrapf(err, "failed to create a new request for fetching key %s", key)
	}
	req.Header.Add("Content-Type", "application/json")
	res, err := client.Do(req)
	if err != nil {
		return nil, errors.Wrapf(err, "failed to request the key %s", key)
	}
	resBody, err := io.ReadAll(res.Body)
	if err != nil {
		return nil, errors.Wrapf(err, "failed to read the response body")
	}
	if res.StatusCode != 200 {
		return nil, fmt.Errorf("fetching key %s returns status code %d with response body %s", key, res.StatusCode, resBody)
	}
	options := []registrationFieldOption{}
	err = json.Unmarshal(resBody, &options)
	if err != nil {
		return nil, errors.Wrapf(err, "failed to parse response from key %s to options struct with response body: %s", key, resBody)
	}
	isUnique := checkUniqueOptions(options)
	if !isUnique {
		return nil, fmt.Errorf("returned options from key %s are not unique. Options: %s", key, optionsToString(options))
	}
	// Check IDs are not empty
	invalidName := ""
	for _, opt := range options {
		if opt.ID == "" {
			invalidName = opt.Name
			break
		}
	}
	if invalidName != "" {
		return nil, fmt.Errorf("returned options from key %s have empty ID for option %s", key, invalidName)
	}
	optionsCache.Set(key, options, ttl)
	return options, nil
}

// Given the custom registration fields read from the config,
// convert them to an array of registrationField for web UI
func convertCustomRegFields(configFields []customRegFieldsConfig) []registrationField {
	regFields := make([]registrationField, 0)
	for _, field := range configFields {
		optionsUrl := field.OptionsUrl
		options := field.Options
		if field.Type == string(Enum) {
			if len(options) != 0 { // Options overwrites OptionsUrl
				optionsUrl = ""
			}
			if optionsUrl != "" { // field.Options is not set but OptionsUrl is set
				fetchedOptions, err := getCachedOptions(optionsUrl, ttlcache.DefaultTTL)
				if err != nil {
					log.Errorf("failed to get OptionsUrl %s for custom field %s", optionsUrl, field.Name)
				} else {
					options = fetchedOptions
				}
			}
		}
		customRegField := registrationField{
			Name:          "custom_fields." + field.Name,
			DisplayedName: utils.SnakeCaseToHumanReadable(field.Name),
			Type:          registrationFieldType(field.Type),
			Options:       options,
			Required:      field.Required,
			Description:   field.Description,
			OptionsUrl:    optionsUrl,
		}
		regFields = append(regFields, customRegField)
	}
	return regFields
}

// Helper function to exclude pubkey field from marshaling into json
func excludePubKey(nss []*Namespace) (nssNew []NamespaceWOPubkey) {
	nssNew = make([]NamespaceWOPubkey, 0)
	for _, ns := range nss {
		nsNew := NamespaceWOPubkey{
			ID:            ns.ID,
			Prefix:        ns.Prefix,
			Pubkey:        ns.Pubkey,
			AdminMetadata: ns.AdminMetadata,
			Identity:      ns.Identity,
		}
		nssNew = append(nssNew, nsNew)
	}

	return
}

func checkUniqueOptions(options []registrationFieldOption) bool {
	repeatMap := make(map[string]bool)
	for _, options := range options {
		if repeatMap[options.ID] {
			return false
		} else {
			repeatMap[options.ID] = true
		}
	}
	return true
}

<<<<<<< HEAD
=======
func checkUniqueInstitutions(insts []Institution) bool {
	repeatMap := make(map[string]bool)
	for _, inst := range insts {
		if repeatMap[inst.ID] {
			return false
		} else {
			repeatMap[inst.ID] = true
		}
	}
	return true
}

// Format custom registration fields in-place, by converting any float64/32 number to int
func formatCustomFields(customFields map[string]interface{}) {
	for key, val := range customFields {
		switch v := val.(type) {
		case float64:
			customFields[key] = int(v)
		case float32:
			customFields[key] = int(v)
		}
	}
}

// Returns the institution options that are fetched from Registry.InstitutionsUrl
// and stored in a TTL cache
func getCachedInstitutions() (inst []Institution, intError error, extError error) {
	if institutionsCache == nil {
		return nil, errors.New("institutionsCache isn't initialized"), errors.New("Internal institution cache wasn't initialized")
	}
	instUrlStr := param.Registry_InstitutionsUrl.GetString()
	if instUrlStr == "" {
		intError = errors.New("Bad server configuration. Registry.InstitutionsUrl is unset")
		extError = errors.New("Bad server configuration. Registry.InstitutionsUrl is unset")
		return
	}
	instUrl, err := url.Parse(instUrlStr)
	if err != nil {
		intError = errors.Wrap(err, "Bad server configuration. Registry.InstitutionsUrl is invalid")
		extError = errors.New("Bad server configuration. Registry.InstitutionsUrl is invalid")
		return
	}
	if !institutionsCache.Has(instUrl.String()) {
		log.Info("Cache miss for institutions TTL cache. Will fetch from source.")
		client := &http.Client{Transport: config.GetTransport()}
		req, err := http.NewRequest(http.MethodGet, instUrl.String(), nil)
		if err != nil {
			intError = errors.Wrap(err, "Error making a request when fetching institution list")
			extError = errors.New("Error when creating a request to fetch institution from remote url.")
			return
		}
		res, err := client.Do(req)
		if err != nil {
			intError = errors.Wrap(err, "Error response when fetching institution list")
			extError = errors.New("Error from response when fetching institution from remote url.")
			return
		}
		if res.StatusCode != 200 {
			intError = errors.New(fmt.Sprintf("Error response when fetching institution list with code %d", res.StatusCode))
			extError = errors.New(fmt.Sprint("Error when fetching institution from remote url, remote server error with code: ", res.StatusCode))
			return
		}
		resBody, err := io.ReadAll(res.Body)
		if err != nil {
			intError = errors.Wrap(err, "Error reading response body when fetching institution list")
			extError = errors.New("Error read response when fetching institution from remote url.")
			return
		}
		institutions := []Institution{}
		if err = json.Unmarshal(resBody, &institutions); err != nil {
			intError = errors.Wrap(err, "Error parsing response body when fetching institution list")
			extError = errors.New("Error parsing response when fetching institution from remote url.")
			return
		}
		institutionsCache.Set(instUrl.String(), institutions, ttlcache.DefaultTTL)
		return institutions, nil, nil
	} else {
		institutions := institutionsCache.Get(instUrl.String())
		// institutions == nil if key DNE or item has expired
		if institutions == nil || institutions.Value() == nil {
			intError = errors.New(fmt.Sprint("Fail to get institutions from internal TTL cache, key is nil or value is nil from key: ", instUrl))
			extError = errors.New("Fail to get institutions from internal cache, key might be expired")
			return
		}
		return institutions.Value(), nil, nil
	}
}

>>>>>>> da5fc560
// Initialize institutions list
func InitInstConfig(ctx context.Context, egrp *errgroup.Group) error {
	institutions := []registrationFieldOption{}
	if err := param.Registry_Institutions.Unmarshal(&institutions); err != nil {
		log.Error("Fail to read Registry.Institutions. Make sure you had the correct format", err)
		return errors.Wrap(err, "Fail to read Registry.Institutions. Make sure you had the correct format")
	}

	instRegIdx := -1 // From the registrationFields, find the index of the field admin_metadata.institution

	for idx, reg := range registrationFields {
		if reg.Name == "admin_metadata.institution" {
			instRegIdx = idx
			registrationFields[idx].Options = institutions
		}
	}

	if instRegIdx == -1 {
		return errors.New("fail to populate institution options. admin_metadata.institution does not exist in the list of registrationFields")
	}

	if param.Registry_InstitutionsUrl.GetString() != "" {
		// Read from Registry.Institutions if Registry.InstitutionsUrl is empty
		// or Registry.Institutions and Registry.InstitutionsUrl are both set
		if len(institutions) > 0 {
			log.Warning("Registry.Institutions and Registry.InstitutionsUrl are both set. Registry.InstitutionsUrl is ignored")
			if !checkUniqueOptions(institutions) {
				return errors.Errorf("Institution IDs read from config are not unique")
			}
			// return here so that we don't init the institution url cache
			return nil
		}

		// Populate optionsUrl for institution field in registrationFields
		registrationFields[instRegIdx].OptionsUrl = param.Registry_InstitutionsUrl.GetString()

		instCacheTTL := param.Registry_InstitutionsUrlReloadMinutes.GetDuration()
		institutions, err := getCachedOptions(param.Registry_InstitutionsUrl.GetString(), instCacheTTL)
		if err != nil {
			return err
		}

		registrationFields[instRegIdx].Options = institutions
	}

	if !checkUniqueOptions(institutions) {
		return errors.Errorf("Institution IDs read from config are not unique")
	}
	// Else we will read from Registry.Institutions. No extra action needed.
	return nil
}

// Initialize custom registration fields provided via Registry.CustomRegistrationFields
func InitCustomRegistrationFields() error {
	configFields := []customRegFieldsConfig{}
	if err := param.Registry_CustomRegistrationFields.Unmarshal(&configFields); err != nil {
		return errors.Wrap(err, "Error reading from config value for Registry.CustomRegistrationFields")
	}
	customRegFieldsConfigs = configFields

	fieldNames := make(map[string]bool, 0)

	for _, conf := range configFields {
		// Duplicated name check
		if fieldNames[conf.Name] {
			return errors.New(fmt.Sprintf("Bad custom registration fields, duplicated field name: %q", conf.Name))
		} else {
			fieldNames[conf.Name] = true
		}
		if conf.Type != "string" && conf.Type != "bool" && conf.Type != "int" && conf.Type != "enum" && conf.Type != "datetime" {
			return errors.New(fmt.Sprintf("Bad custom registration field, unsupported field type: %q with %q", conf.Name, conf.Type))
		}
		if conf.Type == "enum" {
			if (conf.Options == nil || len(conf.Options) == 0) && conf.OptionsUrl == "" {
				return errors.New(fmt.Sprintf("Bad custom registration field, 'enum' type field does not have options or optionsUrl set: %q", conf.Name))
			}
		}
	}

	additionalRegFields := convertCustomRegFields(configFields)
	registrationFields = append(registrationFields, additionalRegFields...)

	return nil
}<|MERGE_RESOLUTION|>--- conflicted
+++ resolved
@@ -190,20 +190,6 @@
 	return true
 }
 
-<<<<<<< HEAD
-=======
-func checkUniqueInstitutions(insts []Institution) bool {
-	repeatMap := make(map[string]bool)
-	for _, inst := range insts {
-		if repeatMap[inst.ID] {
-			return false
-		} else {
-			repeatMap[inst.ID] = true
-		}
-	}
-	return true
-}
-
 // Format custom registration fields in-place, by converting any float64/32 number to int
 func formatCustomFields(customFields map[string]interface{}) {
 	for key, val := range customFields {
@@ -216,71 +202,6 @@
 	}
 }
 
-// Returns the institution options that are fetched from Registry.InstitutionsUrl
-// and stored in a TTL cache
-func getCachedInstitutions() (inst []Institution, intError error, extError error) {
-	if institutionsCache == nil {
-		return nil, errors.New("institutionsCache isn't initialized"), errors.New("Internal institution cache wasn't initialized")
-	}
-	instUrlStr := param.Registry_InstitutionsUrl.GetString()
-	if instUrlStr == "" {
-		intError = errors.New("Bad server configuration. Registry.InstitutionsUrl is unset")
-		extError = errors.New("Bad server configuration. Registry.InstitutionsUrl is unset")
-		return
-	}
-	instUrl, err := url.Parse(instUrlStr)
-	if err != nil {
-		intError = errors.Wrap(err, "Bad server configuration. Registry.InstitutionsUrl is invalid")
-		extError = errors.New("Bad server configuration. Registry.InstitutionsUrl is invalid")
-		return
-	}
-	if !institutionsCache.Has(instUrl.String()) {
-		log.Info("Cache miss for institutions TTL cache. Will fetch from source.")
-		client := &http.Client{Transport: config.GetTransport()}
-		req, err := http.NewRequest(http.MethodGet, instUrl.String(), nil)
-		if err != nil {
-			intError = errors.Wrap(err, "Error making a request when fetching institution list")
-			extError = errors.New("Error when creating a request to fetch institution from remote url.")
-			return
-		}
-		res, err := client.Do(req)
-		if err != nil {
-			intError = errors.Wrap(err, "Error response when fetching institution list")
-			extError = errors.New("Error from response when fetching institution from remote url.")
-			return
-		}
-		if res.StatusCode != 200 {
-			intError = errors.New(fmt.Sprintf("Error response when fetching institution list with code %d", res.StatusCode))
-			extError = errors.New(fmt.Sprint("Error when fetching institution from remote url, remote server error with code: ", res.StatusCode))
-			return
-		}
-		resBody, err := io.ReadAll(res.Body)
-		if err != nil {
-			intError = errors.Wrap(err, "Error reading response body when fetching institution list")
-			extError = errors.New("Error read response when fetching institution from remote url.")
-			return
-		}
-		institutions := []Institution{}
-		if err = json.Unmarshal(resBody, &institutions); err != nil {
-			intError = errors.Wrap(err, "Error parsing response body when fetching institution list")
-			extError = errors.New("Error parsing response when fetching institution from remote url.")
-			return
-		}
-		institutionsCache.Set(instUrl.String(), institutions, ttlcache.DefaultTTL)
-		return institutions, nil, nil
-	} else {
-		institutions := institutionsCache.Get(instUrl.String())
-		// institutions == nil if key DNE or item has expired
-		if institutions == nil || institutions.Value() == nil {
-			intError = errors.New(fmt.Sprint("Fail to get institutions from internal TTL cache, key is nil or value is nil from key: ", instUrl))
-			extError = errors.New("Fail to get institutions from internal cache, key might be expired")
-			return
-		}
-		return institutions.Value(), nil, nil
-	}
-}
-
->>>>>>> da5fc560
 // Initialize institutions list
 func InitInstConfig(ctx context.Context, egrp *errgroup.Group) error {
 	institutions := []registrationFieldOption{}
