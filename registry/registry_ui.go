--- conflicted
+++ resolved
@@ -529,23 +529,18 @@
 		return
 	}
 
-<<<<<<< HEAD
-	validCF, err := validateCustomFields(ns.CustomFields, true)
-	if !validCF && err != nil {
-		ctx.JSON(http.StatusBadRequest, server_structs.SimpleApiResp{
-			Status: server_structs.RespFailed,
-			Msg:    fmt.Sprintf("Invalid custom fields: %v", err)})
-		return
-=======
 	if validCF, err := validateCustomFields(ns.CustomFields, true); !validCF {
 		if !validCF && err != nil {
-			ctx.JSON(http.StatusBadRequest, gin.H{"error": fmt.Sprintf("Invalid custom fields: %v", err)})
+			ctx.JSON(http.StatusBadRequest, server_structs.SimpleApiResp{
+				Status: server_structs.RespFailed,
+				Msg:    fmt.Sprintf("Invalid custom fields: %v", err)})
 			return
 		} else if !validCF {
-			ctx.JSON(http.StatusBadRequest, gin.H{"error": "Invalid custom fields without a validation error returned"})
-			return
-		}
->>>>>>> e91131eb
+			ctx.JSON(http.StatusBadRequest, server_structs.SimpleApiResp{
+				Status: server_structs.RespFailed,
+				Msg:    "Invalid custom fields without a validation error returned"})
+			return
+		}
 	}
 
 	if !isUpdate { // Create
