--- conflicted
+++ resolved
@@ -719,7 +719,6 @@
 		return
 	}
 
-<<<<<<< HEAD
 	instUrl := param.Registry_InstitutionsUrl.GetString()
 	instUrlTTL := param.Registry_InstitutionsUrlReloadMinutes.GetDuration()
 
@@ -727,40 +726,19 @@
 		institutions, err := getCachedOptions(instUrl, instUrlTTL)
 		if err != nil {
 			log.Error(err)
-			ctx.JSON(http.StatusInternalServerError, server_structs.SimpleApiResp{Status: server_structs.RespFailed, Msg: err.Error()})
+			ctx.JSON(http.StatusInternalServerError, server_structs.SimpleApiResp{
+				Status: server_structs.RespFailed,
+				Msg:    err.Error(),
+			})
 			return
 		}
 		ctx.JSON(http.StatusOK, institutions)
 	} else {
 		log.Error("Server didn't configure Registry.Institutions and Registry.InstitutionsUrl")
-		ctx.JSON(http.StatusInternalServerError, server_structs.SimpleApiResp{Status: server_structs.RespFailed, Msg: "Server didn't configure Registry.Institutions and Registry.InstitutionsUrl"})
-=======
-	// When Registry.InstitutionsUrl is set and Registry.Institutions is unset
-	if institutionsCache != nil {
-		insts, intErr, extErr := getCachedInstitutions()
-		if intErr != nil || extErr != nil {
-			if intErr != nil {
-				log.Error(intErr)
-			}
-			if extErr != nil {
-				ctx.JSON(http.StatusInternalServerError, server_structs.SimpleApiResp{
-					Status: server_structs.RespFailed,
-					Msg:    extErr.Error()})
-			}
-			return
-		}
-		ctx.JSON(http.StatusOK, insts)
-		return
-	}
-
-	// When both are unset
-	if len(institutions) == 0 {
-		log.Error("Server didn't configure Registry.Institutions")
-		ctx.JSON(http.StatusInternalServerError, server_structs.SimpleApiResp{
-			Status: server_structs.RespFailed,
-			Msg:    "Server didn't configure Registry.Institutions"})
-		return
->>>>>>> 0e13997a
+		ctx.JSON(http.StatusInternalServerError, server_structs.SimpleApiResp{
+			Status: server_structs.RespFailed,
+			Msg:    "Server didn't configure Registry.Institutions and Registry.InstitutionsUrl",
+		})
 	}
 }
 
