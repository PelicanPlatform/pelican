/***************************************************************
 *
 * Copyright (C) 2024, Pelican Project, Morgridge Institute for Research
 *
 * Licensed under the Apache License, Version 2.0 (the "License"); you
 * may not use this file except in compliance with the License.  You may
 * obtain a copy of the License at
 *
 *    http://www.apache.org/licenses/LICENSE-2.0
 *
 * Unless required by applicable law or agreed to in writing, software
 * distributed under the License is distributed on an "AS IS" BASIS,
 * WITHOUT WARRANTIES OR CONDITIONS OF ANY KIND, either express or implied.
 * See the License for the specific language governing permissions and
 * limitations under the License.
 *
 ***************************************************************/

// Package registry handles namespace registration in Pelican ecosystem.
//
//   - It handles the logic to spin up a "registry" server for namespace management,
//     including a web UI for interactive namespace registration, approval, and browsing.
//   - It provides a CLI tool `./pelican namespace <command> <args>` to list, register, and delete a namespace
//
// To register a namespace, first spin up registry server by `./pelican registry serve -p <your-port-number>`, and then use either
// the CLI tool or go to registry web UI at `https://localhost:<your-port-number>/view/`, and follow instructions for next steps.
package registry

import (
	"context"
	"crypto"
	"crypto/ecdsa"
	"crypto/rand"
	"crypto/sha256"
	"encoding/hex"
	"encoding/json"
	"fmt"
	"io"
	"net/http"
	"net/url"
	"strings"
	"sync"

	"github.com/gin-gonic/gin"
	"github.com/lestrrat-go/jwx/v2/jwk"
	"github.com/lestrrat-go/jwx/v2/jwt"
	"github.com/pelicanplatform/pelican/config"
	"github.com/pelicanplatform/pelican/oauth2"
	"github.com/pelicanplatform/pelican/param"
	"github.com/pelicanplatform/pelican/server_structs"
	"github.com/pelicanplatform/pelican/token_scopes"
	"github.com/pkg/errors"
	log "github.com/sirupsen/logrus"
)

var OIDC struct {
	ClientID           string
	ClientSecret       string
	Scope              string
	DeviceAuthEndpoint string
	TokenEndpoint      string
	UserInfoEndpoint   string
	GrantType          string
}

var (
	// Loading of public/private keys for signing challenges
	serverCredsLoad    sync.Once
	serverCredsPrivKey *ecdsa.PrivateKey
	serverCredsErr     error
)

type Response struct {
	VerificationURLComplete string `json:"verification_uri_complete"`
	DeviceCode              string `json:"device_code"`
}

type TokenResponse struct {
	AccessToken string `json:"access_token"`
	Error       string `json:"error"`
}

// Various auxiliary functions used for client-server security handshakes
type NamespaceConfig struct {
	JwksUri string `json:"jwks_uri"`
}

/*
Various auxiliary functions used for client-server security handshakes
*/
type registrationData struct {
	ClientNonce     string `json:"client_nonce"`
	ClientPayload   string `json:"client_payload"`
	ClientSignature string `json:"client_signature"`

	ServerNonce     string `json:"server_nonce"`
	ServerPayload   string `json:"server_payload"`
	ServerSignature string `json:"server_signature"`

	Pubkey           json.RawMessage `json:"pubkey"`
	AccessToken      string          `json:"access_token"`
	Identity         string          `json:"identity"`
	IdentityRequired string          `json:"identity_required"`
	DeviceCode       string          `json:"device_code"`
	Prefix           string          `json:"prefix"`
}
type permissionDeniedError struct {
	Message string
}

type badRequestError struct {
	Message string
}

func (e permissionDeniedError) Error() string {
	return e.Message
}

func (e badRequestError) Error() string {
	return e.Message
}

func matchKeys(incomingKey jwk.Key, registeredNamespaces []string) (bool, error) {
	// If this is the case, we want to make sure that at least one of the superspaces has the
	// same registration key as the incoming. This guarantees the owner of the superspace is
	// permitting the action (assuming their keys haven't been stolen!)
	foundMatch := false
	for _, ns := range registeredNamespaces {
		keyset, _, err := getNamespaceJwksByPrefix(ns)
		if err != nil {
			return false, errors.Wrapf(err, "Cannot get keyset for %s from the database", ns)
		}

		// A super inelegant way to compare keys, but for whatever reason the keyset.Index(key) method
		// doesn't seem to actually recognize when a key is in the keyset, even if that key decodes to
		// the exact same JSON as a key in the set...
		for it := (keyset).Keys(context.Background()); it.Next(context.Background()); {
			pair := it.Pair()
			registeredKey := pair.Value.(jwk.Key)
			registeredKeyBuf, err := json.Marshal(registeredKey)
			if err != nil {
				return false, errors.Wrapf(err, "failed to marshal a key registered to %s into JSON", ns)
			}
			incomingKeyBuf, err := json.Marshal(incomingKey)
			if err != nil {
				return false, errors.Wrap(err, "failed to marshal the incoming key into JSON")
			}

			if string(registeredKeyBuf) == string(incomingKeyBuf) {
				foundMatch = true
				break
			}
		}
	}

	return foundMatch, nil
}

func generateNonce() (string, error) {
	nonce := make([]byte, 32)
	_, err := rand.Read(nonce)
	if err != nil {
		return "", err
	}
	return hex.EncodeToString(nonce), nil
}

func loadServerKeys() (*ecdsa.PrivateKey, error) {
	// Note: go 1.21 introduces `OnceValues` which automates this procedure.
	// TODO: Reimplement the function once we switch to a minimum of 1.21
	serverCredsLoad.Do(func() {
		issuerFileName := param.IssuerKey.GetString()
		var privateKey crypto.PrivateKey
		privateKey, serverCredsErr = config.LoadPrivateKey(issuerFileName, false)

		switch key := privateKey.(type) {
		case *ecdsa.PrivateKey:
			serverCredsPrivKey = key
		default:
			serverCredsErr = errors.Errorf("unsupported key type for server issuer key: %T", key)
		}
	})

	return serverCredsPrivKey, serverCredsErr
}

func signPayload(payload []byte, privateKey *ecdsa.PrivateKey) ([]byte, error) {
	hash := sha256.Sum256(payload)
	signature, err := privateKey.Sign(rand.Reader, hash[:], crypto.SHA256) // Use crypto.SHA256 instead of the hash[:]
	if err != nil {
		return nil, err
	}
	return signature, nil
}

func verifySignature(payload []byte, signature []byte, publicKey *ecdsa.PublicKey) bool {
	hash := sha256.Sum256(payload)
	return ecdsa.VerifyASN1(publicKey, hash[:], signature)
}

// Generate server nonce for key-sign challenge
func keySignChallengeInit(data *registrationData) (map[string]interface{}, error) {
	serverNonce, err := generateNonce()
	if err != nil {
		return nil, errors.Wrap(err, "Failed to generate nonce for key-sign challenge")
	}

	serverPayload := []byte(data.ClientNonce + data.ServerNonce)

	privateKey, err := loadServerKeys()
	if err != nil {
		return nil, errors.Wrap(err, "Server is unable to generate a key sign challenge: Failed to load the server's private key")
	}

	serverSignature, err := signPayload(serverPayload, privateKey)
	if err != nil {
		return nil, errors.Wrap(err, "Failed to sign payload for key-sign challenge")
	}

	res := map[string]interface{}{
		"server_nonce":     serverNonce,
		"client_nonce":     data.ClientNonce,
		"server_payload":   hex.EncodeToString(serverPayload),
		"server_signature": hex.EncodeToString(serverSignature),
	}
	return res, nil
}

// Add namespace prefix if the request passed client and server verification for nonce.
// It returns whether registration is created, the response data, and an error if any
func keySignChallengeCommit(ctx *gin.Context, data *registrationData) (bool, map[string]interface{}, error) {
	// Validate the client's jwks as a set here
	key, err := validateJwks(string(data.Pubkey))
	if err != nil {
		return false, nil, badRequestError{Message: err.Error()}
	}
	registryUrl := param.Federation_RegistryUrl.GetString()

	var rawkey interface{} // This is the raw key, like *rsa.PrivateKey or *ecdsa.PrivateKey
	if err := key.Raw(&rawkey); err != nil {
		return false, nil, errors.Wrap(err, "failed to generate raw pubkey from jwks")
	}

	clientPayload := []byte(data.ClientNonce + data.ServerNonce)
	clientSignature, err := hex.DecodeString(data.ClientSignature)
	if err != nil {
		return false, nil, errors.Wrap(err, "Failed to decode the client's signature")
	}
	clientVerified := verifySignature(clientPayload, clientSignature, (rawkey).(*ecdsa.PublicKey))
	serverPayload, err := hex.DecodeString(data.ServerPayload)
	if err != nil {
		return false, nil, errors.Wrap(err, "Failed to decode the server's payload")
	}

	serverSignature, err := hex.DecodeString(data.ServerSignature)
	if err != nil {
		return false, nil, errors.Wrap(err, "Failed to decode the server's signature")
	}

	serverPrivateKey, err := loadServerKeys()
	if err != nil {
		return false, nil, errors.Wrap(err, "Failed to decode the server's private key")
	}
	serverPubkey := serverPrivateKey.PublicKey
	serverVerified := verifySignature(serverPayload, serverSignature, &serverPubkey)

	if clientVerified && serverVerified {
		log.Debug("Registering namespace ", data.Prefix)

		// Check if prefix exists before doing anything else
		exists, err := namespaceExistsByPrefix(data.Prefix)
		if err != nil {
			log.Errorf("Failed to check if namespace already exists: %v", err)
			return false, nil, errors.Wrap(err, "Server encountered an error checking if namespace already exists")
		}
		if exists {
			returnMsg := map[string]interface{}{
				"message": fmt.Sprintf("The prefix %s is already registered -- nothing else to do!", data.Prefix),
			}
			log.Infof("Skipping registration of prefix %s because it's already registered.", data.Prefix)
			return false, returnMsg, nil
		}

		reqPrefix, err := validatePrefix(data.Prefix)
		if err != nil {
			err = errors.Wrapf(err, "Requested namespace %s failed validation", data.Prefix)
			log.Errorln(err)
			return false, nil, badRequestError{Message: err.Error()}
		}
		data.Prefix = reqPrefix

		inTopo, topoNss, valErr, sysErr := validateKeyChaining(reqPrefix, key)
		if valErr != nil {
			log.Errorln(err)
			return false, nil, permissionDeniedError{Message: valErr.Error()}
		}
		if sysErr != nil {
			log.Errorln(err)
			return false, nil, sysErr
		}

		var ns Namespace
		ns.Prefix = data.Prefix

		pubkeyData, err := json.Marshal(data.Pubkey)
		if err != nil {
			return false, nil, errors.Wrapf(err, "Failed to convert public key from json to string format for the prefix %s", ns.Prefix)
		}
		ns.Pubkey = string(pubkeyData)
		ns.Identity = data.Identity

		if data.Identity != "" {
			idMap := map[string]interface{}{}
			err := json.Unmarshal([]byte(data.Identity), &idMap)
			if err != nil {
				log.Errorln("Failed to decode non-empty Identity field:", err)
				return false, nil, err
			}
			sub, ok := idMap["sub"]
			if ok {
				val, ok := sub.(string)
				if ok {
					ns.AdminMetadata.UserID = val
				}
			}
			if inTopo {
				topoNssStr := GetTopoPrefixString(topoNss)
				ns.AdminMetadata.Description = fmt.Sprintf("[ Attention: A superspace or subspace of this prefix exists in OSDF topology: %s ] ", topoNssStr)
			}
			userName, ok := idMap["name"]
			if ok {
				val, ok := userName.(string)
				if ok {
					ns.AdminMetadata.Description += "User name: " + val + " "
				}
			}
			email, ok := idMap["email"]
			if ok {
				val, ok := email.(string)
				if ok {
					ns.AdminMetadata.Description += "User email: " + val + " This is a namespace registration from Pelican CLI with OIDC authentication. Certain fields may not be populated"
				}
			}
		} else {
			// This is either a registration from CLI without --with-identity flag or
			// an automated registration from origin or cache
			ns.AdminMetadata.Description = "This is a namespace registration from Pelican CLI or an automated registration. Certain fields may not be populated"

			// If the namespace is in the topology, we require identity information to register a Pelican namespace
			// for verification purpose
			if inTopo {
				return false,
					nil,
					permissionDeniedError{Message: fmt.Sprintf("A superspace or subspace of this namespace %s already exists in the OSDF topology: %s. "+
						"To register a Pelican equivalence, you need to present your identity. "+
						"If you are registering through Pelican CLI, try again with the flag '--with-identity' enabled. "+
						"If this is an auto-registration from a Pelican origin or cache server, "+
						"register your namespace or server through the Pelican registry website at %s instead.",
						ns.Prefix,
						GetTopoPrefixString(topoNss),
						registryUrl)}
			}
		}

		// Since CLI/auto-registered namespace did not have site name as part of their registration
		// Use their IP for an educated guess
		ns.AdminMetadata.SiteName = ctx.ClientIP()

		// Overwrite status to Pending to filter malicious request
		ns.AdminMetadata.Status = Pending

		err = AddNamespace(&ns)
		if err != nil {
			return false, nil, errors.Wrapf(err, "Failed to add the prefix %q to the database", ns.Prefix)
		} else {
			msg := fmt.Sprintf("Prefix %s successfully registered", ns.Prefix)
			if inTopo {
				msg = fmt.Sprintf("Prefix %s successfully registered. Note that there is an existing superspace or subspace of the namespace in the OSDF topology: %s. The registry admin will review your request and approve your namespace if this is expected.", ns.Prefix, GetTopoPrefixString(topoNss))
			}
			return true, map[string]interface{}{
				"message": msg,
			}, nil
		}
	} else {
		return false, nil, errors.Errorf("Unable to verify the client's public key, or an encountered an error with its own: "+
			"server verified:%t, client verified:%t", serverVerified, clientVerified)
	}
}

// Handle the namespace registration with nonce generation and verifcation, regardless of
// using OIDC Authorization or not
func keySignChallenge(ctx *gin.Context, data *registrationData) (bool, map[string]interface{}, error) {
	if data.ClientNonce != "" && data.ClientPayload != "" && data.ClientSignature != "" &&
		data.ServerNonce != "" && data.ServerPayload != "" && data.ServerSignature != "" {
		created, res, err := keySignChallengeCommit(ctx, data)
		if err != nil {
			return false, nil, err
		} else {
			return created, res, nil
		}
	} else if data.ClientNonce != "" {
		res, err := keySignChallengeInit(data)
		if err != nil {
			return false, nil, err
		} else {
			return false, res, nil
		}
	} else {
		return false, nil, badRequestError{Message: "Key sign challenge is missing parameters"}
	}
}

// Gin handler for Pelican CLI/automatic namespace registration. If request asks for OIDC authorization,
// it will initiate OIDC device authorization flow and handles all next steps in the single endpoint.
// The CLI client is expected to hit this endpoint multiple times for OIDC authorization flow with
// the device code returned.
//
// If not with authorization, it will check nonce of the request and register the namespace
func cliRegisterNamespace(ctx *gin.Context) {

	var reqData registrationData
	if err := ctx.BindJSON(&reqData); err != nil {
		log.Errorln("Bad request: ", err)
		ctx.JSON(http.StatusBadRequest, server_structs.SimpleApiResp{
			Status: server_structs.RespFailed,
			Msg:    fmt.Sprint("Bad Request: ", err.Error())})
		return
	}

	client := http.Client{Transport: config.GetTransport()}

	// For no-auth registration, it calls keySignChallenge to verify nonce and register the namespace
	if reqData.IdentityRequired == "false" || reqData.IdentityRequired == "" {
		created, res, err := keySignChallenge(ctx, &reqData)
		if err != nil {
			if errors.As(err, &permissionDeniedError{}) {
				ctx.JSON(http.StatusForbidden, gin.H{"error": "You don't have permission to register the prefix: " + err.Error()})
			} else if errors.As(err, &badRequestError{}) {
				ctx.JSON(http.StatusBadRequest, gin.H{"error": "Bad request for key-sign challenge: " + err.Error()})
			} else {
				ctx.JSON(http.StatusInternalServerError, gin.H{"error": "Server encountered an error during key-sign challenge: " + err.Error()})
				log.Warningf("Failed to complete key sign challenge without identity requirement: %v", err)
			}
		} else {
			if created {
				ctx.JSON(http.StatusCreated, res)
			} else {
				ctx.JSON(http.StatusOK, res)
			}
		}
		return
	}

	// Load OIDC client for the following steps as they both require OIDC to set up
	oidcConfig, provider, err := oauth2.ServerOIDCClient()
	if err != nil {
		ctx.JSON(http.StatusInternalServerError, gin.H{"error": "server has malformed OIDC configuration"})
		log.Errorf("Failed to load OIDC information for registration with identity: %v", err)
		return
	}
	if provider == oauth2.Globus {
		ctx.JSON(http.StatusInternalServerError, gin.H{"error": "server has malformed OIDC configuration. It's using Globus as the authentication server which is not supported by Pelican registry"})
		log.Errorf("Failed to load OIDC, authentication server is Globus which is not supported by Pelican registry")
		return
	}

	// Last step in OIDC device authorization flow. Given the AccessToken
	// this server sent in previous step, and other request data (prefix, etc)
	// It will validate the request, verify nonce, and register the namespace prefix
	if reqData.AccessToken != "" {
		payload := url.Values{}
		payload.Set("access_token", reqData.AccessToken)

<<<<<<< HEAD
		oidcConfig, err := oauth2.ServerOIDCClient()
		if err != nil {
			ctx.JSON(http.StatusInternalServerError, server_structs.SimpleApiResp{
				Status: server_structs.RespFailed,
				Msg:    "server has malformed OIDC configuration"})
			log.Errorf("Failed to load OIDC information for registration with identity: %v", err)
			return
		}

=======
>>>>>>> e91131eb
		resp, err := client.PostForm(oidcConfig.Endpoint.UserInfoURL, payload)
		if err != nil {
			ctx.JSON(http.StatusInternalServerError, server_structs.SimpleApiResp{
				Status: server_structs.RespFailed,
				Msg:    "server encountered an error making request to user info endpoint"})
			log.Errorf("Failed to execute post form to user info endpoint %s: %v", oidcConfig.Endpoint.UserInfoURL, err)
			return
		}
		defer resp.Body.Close()

		// Check the status code
		if resp.StatusCode != 200 {
			ctx.JSON(http.StatusInternalServerError, server_structs.SimpleApiResp{
				Status: server_structs.RespFailed,
				Msg:    "server received non-200 status from user info endpoint"})
			log.Errorf("The user info endpoint %s responded with status code %d", oidcConfig.Endpoint.UserInfoURL, resp.StatusCode)
			return
		}

		body, err := io.ReadAll(resp.Body)
		if err != nil {
			ctx.JSON(http.StatusInternalServerError, server_structs.SimpleApiResp{
				Status: server_structs.RespFailed,
				Msg:    "Server encountered an error reading response from user info endpoint"})
			log.Errorf("Failed to read body from user info endpoint %s: %v", oidcConfig.Endpoint.UserInfoURL, err)
			return
		}

		reqData.Identity = string(body)
		created, res, err := keySignChallenge(ctx, &reqData)
		if err != nil {
			if errors.As(err, &permissionDeniedError{}) {
				ctx.JSON(http.StatusForbidden, server_structs.SimpleApiResp{
					Status: server_structs.RespFailed,
					Msg:    "You don't have permission to register the prefix: " + err.Error()})
			} else if errors.As(err, &badRequestError{}) {
				ctx.JSON(http.StatusBadRequest, server_structs.SimpleApiResp{
					Status: server_structs.RespFailed,
					Msg:    "Bad request for key-sign challenge: " + err.Error()})
			} else {
				ctx.JSON(http.StatusInternalServerError, server_structs.SimpleApiResp{
					Status: server_structs.RespFailed,
					Msg:    "Server encountered an error during key-sign challenge: " + err.Error()})
				log.Warningf("Failed to complete key sign challenge with identity requirement: %v", err)
			}
		} else {
			if created {
				ctx.JSON(http.StatusCreated, res)
			} else {
				ctx.JSON(http.StatusOK, res)
			}
		}
		return
	}

<<<<<<< HEAD
	// For no-auth registration, it calls keySignChallenge to verify nonce and register the namespace
	if reqData.IdentityRequired == "false" || reqData.IdentityRequired == "" {
		created, res, err := keySignChallenge(ctx, &reqData)
		if err != nil {
			if errors.As(err, &permissionDeniedError{}) {
				ctx.JSON(http.StatusForbidden, server_structs.SimpleApiResp{
					Status: server_structs.RespFailed,
					Msg:    "You don't have permission to register the prefix: " + err.Error()})
			} else if errors.As(err, &badRequestError{}) {
				ctx.JSON(http.StatusBadRequest, server_structs.SimpleApiResp{
					Status: server_structs.RespFailed,
					Msg:    "Bad request for key-sign challenge: " + err.Error()})
			} else {
				ctx.JSON(http.StatusInternalServerError, server_structs.SimpleApiResp{
					Status: server_structs.RespFailed,
					Msg:    "Server encountered an error during key-sign challenge: " + err.Error()})
				log.Warningf("Failed to complete key sign challenge without identity requirement: %v", err)
			}
		} else {
			if created {
				ctx.JSON(http.StatusCreated, res)
			} else {
				ctx.JSON(http.StatusOK, res)
			}
		}
		return
	}

	oidcConfig, err := oauth2.ServerOIDCClient()
	if err != nil {
		ctx.JSON(http.StatusInternalServerError, server_structs.SimpleApiResp{
			Status: server_structs.RespFailed,
			Msg:    "server has malformed OIDC configuration"})
		log.Errorf("Failed to load OIDC information for registration with identity: %v", err)
		return
	}

=======
>>>>>>> e91131eb
	// The first step in OIDC device authorization flow, where we ask for the
	// device code on the behalf of client user. In this case, the client is
	// Pelican CLI.
	if reqData.DeviceCode == "" {
		log.Debug("Getting Device Code")
		payload := url.Values{}
		payload.Set("client_id", oidcConfig.ClientID)
		payload.Set("client_secret", oidcConfig.ClientSecret)
		payload.Set("scope", strings.Join(oidcConfig.Scopes, " "))

		response, err := client.PostForm(oidcConfig.Endpoint.DeviceAuthURL, payload)
		if err != nil {
			ctx.JSON(http.StatusInternalServerError, server_structs.SimpleApiResp{
				Status: server_structs.RespFailed,
				Msg:    "server encountered error requesting device code"})
			log.Errorf("Failed to execute post form to device auth endpoint %s: %v", oidcConfig.Endpoint.DeviceAuthURL, err)
			return
		}
		defer response.Body.Close()

		// Check the response code
		if response.StatusCode != 200 {
			ctx.JSON(http.StatusInternalServerError, server_structs.SimpleApiResp{
				Status: server_structs.RespFailed,
				Msg:    "server received non-200 status code from OIDC device auth endpoint"})
			log.Errorf("The device auth endpoint %s responded with status code %d", oidcConfig.Endpoint.DeviceAuthURL, response.StatusCode)
			return
		}
		body, err := io.ReadAll(response.Body)
		if err != nil {
			ctx.JSON(http.StatusInternalServerError, server_structs.SimpleApiResp{
				Status: server_structs.RespFailed,
				Msg:    "server encountered error reading response from device auth endpoint"})
			log.Errorf("Failed to read body from device auth endpoint %s: %v", oidcConfig.Endpoint.DeviceAuthURL, err)
			return
		}
		var res Response
		err = json.Unmarshal(body, &res)
		if err != nil {
			ctx.JSON(http.StatusInternalServerError, server_structs.SimpleApiResp{
				Status: server_structs.RespFailed,
				Msg:    "server could not parse response from device auth endpoint"})
			log.Errorf("Failed to unmarshal body from device auth endpoint %s: %v", oidcConfig.Endpoint.DeviceAuthURL, err)
			return
		}
		verificationURL := res.VerificationURLComplete
		deviceCode := res.DeviceCode
		ctx.JSON(http.StatusOK, gin.H{
			"device_code":      deviceCode,
			"verification_url": verificationURL,
		})
		return
	} else {
		// Second step in OIDC device authorization flow,
		// we exchange access token with the device token obtained in the previous step
		log.Debug("Verifying Device Code")
		payload := url.Values{}
		payload.Set("client_id", oidcConfig.ClientID)
		payload.Set("client_secret", oidcConfig.ClientSecret)
		payload.Set("device_code", reqData.DeviceCode)
		payload.Set("grant_type", "urn:ietf:params:oauth:grant-type:device_code")

		response, err := client.PostForm(oidcConfig.Endpoint.TokenURL, payload)
		if err != nil {
			ctx.JSON(http.StatusInternalServerError, server_structs.SimpleApiResp{
				Status: server_structs.RespFailed,
				Msg:    "server encountered an error while making request to token endpoint"})
			log.Errorf("Failed to execute post form to token endpoint %s: %v", oidcConfig.Endpoint.TokenURL, err)
			return
		}
		defer response.Body.Close()

		// Check the status code
		// We accept either a 200, or a 400.
		if response.StatusCode != 200 && response.StatusCode != 400 {
			ctx.JSON(http.StatusInternalServerError, server_structs.SimpleApiResp{
				Status: server_structs.RespFailed,
				Msg:    "server received bad status code from token endpoint"})
			log.Errorf("The token endpoint %s responded with status code %d", oidcConfig.Endpoint.TokenURL, response.StatusCode)
			return
		}

		body, err := io.ReadAll(response.Body)
		if err != nil {
			ctx.JSON(http.StatusInternalServerError, server_structs.SimpleApiResp{
				Status: server_structs.RespFailed,
				Msg:    "server encountered an error reading response from token endpoint"})
			log.Errorf("Failed to read body from token endpoint %s: %v", oidcConfig.Endpoint.TokenURL, err)
			return
		}

		var tokenResponse TokenResponse
		err = json.Unmarshal(body, &tokenResponse)
		if err != nil {
			ctx.JSON(http.StatusInternalServerError, server_structs.SimpleApiResp{
				Status: server_structs.RespFailed,
				Msg:    "server could not parse error from token endpoint"})
			log.Errorf("Failed to unmarshal body from token endpoint %s: %v", oidcConfig.Endpoint.TokenURL, err)
			return
		}

		// Now we check the status code for a specific case. If it was 400, we check the error in the body
		// to make sure it's "authorization_pending"
		if tokenResponse.AccessToken == "" {
			if response.StatusCode == 400 && tokenResponse.Error == "authorization_pending" {
				ctx.JSON(http.StatusOK, gin.H{
					"status": "PENDING",
				})
			} else {
				ctx.JSON(http.StatusInternalServerError, server_structs.SimpleApiResp{
					Status: server_structs.RespFailed,
					Msg:    "server encountered unknown error waiting for token"})
				log.Errorf("Token endpoint did not provide a token, and responded with unkown error: %s", string(body))
				return
			}
		} else {
			ctx.JSON(http.StatusOK, gin.H{
				"status":       "APPROVED",
				"access_token": tokenResponse.AccessToken,
			})
		}
		return
	}
}

func deleteNamespaceHandler(ctx *gin.Context) {
	/*
		A weird feature of gin is that wildcards always
		add a preceding /. Since the URL parsing that happens
		upstream removes the prefixed / that gets sent, we
		can just leave the one that's added back by the wildcard
		because that reflects the path that's getting stored.
	*/
	prefix := ctx.Param("wildcard")
	log.Debug("Attempting to delete namespace prefix ", prefix)
	if prefix == "" {
		ctx.JSON(http.StatusBadRequest, server_structs.SimpleApiResp{
			Status: server_structs.RespFailed,
			Msg:    "prefix is required to delete"})
		return
	}

	// Check if prefix exists before trying to delete it
	exists, err := namespaceExistsByPrefix(prefix)
	if err != nil {
		ctx.JSON(http.StatusInternalServerError, server_structs.SimpleApiResp{
			Status: server_structs.RespFailed,
			Msg:    "server encountered an error checking if namespace already exists"})
		log.Errorf("Failed to check if the namespace already exists: %v", err)
		return
	}
	if !exists {
		ctx.JSON(http.StatusBadRequest, server_structs.SimpleApiResp{
			Status: server_structs.RespFailed,
			Msg:    "the prefix does not exist so it cannot be deleted"})
		log.Errorln("prefix could not be deleted because it does not exist")
	}

	/*
	*  Need to check that we were provided a token and that it's valid for the origin
	*  TODO: Should we also investigate checking for the token in the url, in case we
	*		 need that option at a later point?
	 */
	authHeader := ctx.GetHeader("Authorization")
	delTokenStr := strings.TrimPrefix(authHeader, "Bearer ")

	// Have the token, now we need to load the JWKS for the prefix
	originJwks, _, err := getNamespaceJwksByPrefix(prefix)
	if err != nil {
		ctx.JSON(http.StatusInternalServerError, server_structs.SimpleApiResp{
			Status: server_structs.RespFailed,
			Msg:    "server encountered an error loading the prefix's stored jwks"})
		log.Errorf("Failed to get prefix's stored jwks: %v", err)
		return
	}

	// Use the JWKS to verify the token -- verification means signature integrity
	parsed, err := jwt.Parse([]byte(delTokenStr), jwt.WithKeySet(originJwks))
	if err != nil {
		ctx.JSON(http.StatusInternalServerError, server_structs.SimpleApiResp{
			Status: server_structs.RespFailed,
			Msg:    "server could not verify/parse the provided deletion token"})
		log.Errorf("Failed to parse the token: %v", err)
		return
	}

	scopeValidator := token_scopes.CreateScopeValidator([]token_scopes.TokenScope{token_scopes.Pelican_NamespaceDelete}, true)

	if err = jwt.Validate(parsed, jwt.WithValidator(scopeValidator)); err != nil {
		ctx.JSON(http.StatusInternalServerError, server_structs.SimpleApiResp{
			Status: server_structs.RespFailed,
			Msg:    "server could not validate the provided deletion token"})
		log.Errorf("Failed to validate the token: %v", err)
		return
	}

	// If we get to this point in the code, we've passed all the security checks and we're ready to delete
	err = deleteNamespaceByPrefix(prefix)
	if err != nil {
		ctx.JSON(http.StatusInternalServerError, server_structs.SimpleApiResp{
			Status: server_structs.RespFailed,
			Msg:    "server encountered an error deleting namespace from database"})
		log.Errorf("Failed to delete namespace from database: %v", err)
		return
	}

	ctx.JSON(http.StatusOK,
		server_structs.SimpleApiResp{
			Status: server_structs.RespOK,
			Msg:    "success",
		})
}

/**
 * Commenting out until we're ready to use it.  -BB
func cliListNamespaces(c *gin.Context) {
	prefix := c.Param("prefix")
	log.Debugf("Trying to get namespace data for prefix %s", prefix)
	ns, err := getNamespace(prefix)
	if err != nil {
		c.JSON(http.StatusInternalServerError, server_structs.SimpleApiResp{
			Status: server_structs.RespFailed,
			 Msg: err.Error()})
		return
	}

	c.JSON(http.StatusOK, ns)
}
*/

func getAllNamespacesHandler(ctx *gin.Context) {
	nss, err := getAllNamespaces()
	if err != nil {
		ctx.JSON(http.StatusInternalServerError, server_structs.SimpleApiResp{
			Status: server_structs.RespFailed,
			Msg:    "server encountered an error trying to list all namespaces"})
		log.Errorln("Failed to get all namespaces: ", err)
		return
	}
	ctx.JSON(http.StatusOK, nss)
}

// Gin requires no wildcard match and exact match fall under the same
// parent path, so we need to handle all routing under "/" route ourselves.
//
// See https://github.com/PelicanPlatform/pelican/issues/566
func wildcardHandler(ctx *gin.Context) {
	// A weird feature of gin is that wildcards always
	// add a preceding /. Since the prefix / was trimmed
	// out during the url parsing, we can just leave the
	// new / here!
	path := ctx.Param("wildcard")

	// Get the prefix's JWKS
	// Avoid using filepath.Base for path matching, as filepath format depends on OS
	// while HTTP path is always slash (/)
	if strings.HasSuffix(path, "/.well-known/issuer.jwks") {
		prefix := strings.TrimSuffix(path, "/.well-known/issuer.jwks")
		found, err := namespaceExistsByPrefix(prefix)
		if err != nil {
			log.Error("Error checking if prefix ", prefix, " exists: ", err)
			ctx.JSON(http.StatusInternalServerError, server_structs.SimpleApiResp{
				Status: server_structs.RespFailed,
				Msg:    "server encountered an error trying to check if the namespace exists"})
			return
		}
		if !found {
			ctx.JSON(http.StatusNotFound, server_structs.SimpleApiResp{
				Status: server_structs.RespFailed,
				Msg:    fmt.Sprintf("namespace prefix '%s', was not found", prefix)})
			return
		}

		jwks, adminMetadata, err := getNamespaceJwksByPrefix(prefix)
		if err != nil {
			ctx.JSON(http.StatusInternalServerError, server_structs.SimpleApiResp{
				Status: server_structs.RespFailed,
				Msg:    "server encountered an error trying to get jwks for prefix"})
			log.Errorf("Failed to load jwks for prefix %s: %v", prefix, err)
			return
		}
		if adminMetadata != nil && adminMetadata.Status != Approved {
			if strings.HasPrefix(prefix, "/caches/") { // Caches
				if param.Registry_RequireCacheApproval.GetBool() {
					// Use 403 to distinguish between server error
					ctx.JSON(http.StatusForbidden, server_structs.SimpleApiResp{
						Status: server_structs.RespFailed,
						Msg:    "The cache has not been approved by federation administrator"})
					return
				}
			} else { // Origins
				if param.Registry_RequireOriginApproval.GetBool() {
					// Use 403 to distinguish between server error
					ctx.JSON(http.StatusForbidden, server_structs.SimpleApiResp{
						Status: server_structs.RespFailed,
						Msg:    "The origin has not been approved by federation administrator"})
					return
				}
			}
		}
		ctx.JSON(http.StatusOK, jwks)
		return
	} else if strings.HasSuffix(path, "/.well-known/openid-configuration") {
		// Check that the namespace exists before constructing config JSON
		prefix := strings.TrimSuffix(path, "/.well-known/openid-configuration")
		exists, err := namespaceExistsByPrefix(prefix)
		if err != nil {
			ctx.JSON(http.StatusInternalServerError, server_structs.SimpleApiResp{
				Status: server_structs.RespFailed,
				Msg:    "Server encountered an error while checking if the prefix exists"})
			log.Errorf("Error while checking for existence of prefix %s: %v", prefix, err)
			return
		}
		if !exists {
			ctx.JSON(http.StatusNotFound, server_structs.SimpleApiResp{
				Status: server_structs.RespFailed,
				Msg:    fmt.Sprintf("The requested prefix %s does not exist in the registry's database", prefix)})
		}
		// Construct the openid-configuration JSON and return to the requester
		// For a given namespace "foo", the jwks should be located at <registry url>/api/v1.0/registry/foo/.well-known/issuer.jwks
		configUrl, err := url.Parse(param.Server_ExternalWebUrl.GetString())
		if err != nil {
			log.Errorf("Failed to parse configured external web URL while constructing namespace jwks location: %v", err)
			return
		}

		path := strings.TrimSuffix(path, "/openid-configuration")
		configUrl.Path, err = url.JoinPath("api", "v1.0", "registry", path, "issuer.jwks")
		if err != nil {
			log.Errorf("Failed to construct namespace jwks URL: %v", err)
			return
		}

		nsCfg := NamespaceConfig{
			JwksUri: configUrl.String(),
		}

		ctx.JSON(http.StatusOK, nsCfg)
		return
	} else {

		ctx.String(http.StatusNotFound, "404 Page not found")
		return
	}
}

// Check if a namespace prefix exists and its public key matches the registry record
func checkNamespaceExistsHandler(ctx *gin.Context) {
	req := server_structs.CheckNamespaceExistsReq{}
	if err := ctx.ShouldBind(&req); err != nil {
		log.Debug("Failed to parse request body for namespace exits check: ", err)
		ctx.JSON(http.StatusBadRequest, server_structs.SimpleApiResp{
			Status: server_structs.RespFailed,
			Msg:    "Failed to parse request body"})
		return
	}
	if req.Prefix == "" {
		ctx.JSON(http.StatusBadRequest, server_structs.SimpleApiResp{
			Status: server_structs.RespFailed,
			Msg:    "prefix is required"})
		return
	}
	if req.PubKey == "" {
		ctx.JSON(http.StatusBadRequest, server_structs.SimpleApiResp{
			Status: server_structs.RespFailed,
			Msg:    "pubkey is required"})
		return
	}
	jwksReq, err := jwk.ParseString(req.PubKey)
	if err != nil {
		log.Debug("pubkey is not a valid JWK string:", req.PubKey, err)
		ctx.JSON(http.StatusBadRequest, server_structs.SimpleApiResp{
			Status: server_structs.RespFailed,
			Msg:    fmt.Sprintf("pubkey is not a valid JWK string: %s", req.PubKey)})
		return
	}
	if jwksReq.Len() != 1 {
		ctx.JSON(http.StatusBadRequest, server_structs.SimpleApiResp{
			Status: server_structs.RespFailed,
			Msg:    fmt.Sprintf("pubkey is a jwks with multiple or zero key: %s", req.PubKey)})
		return
	}
	jwkReq, exists := jwksReq.Key(0)
	if !exists {
		ctx.JSON(http.StatusBadRequest, server_structs.SimpleApiResp{
			Status: server_structs.RespFailed,
			Msg:    fmt.Sprintf("the first key from the pubkey does not exist: %s", req.PubKey)})
		return
	}

	found, err := namespaceExistsByPrefix(req.Prefix)
	if err != nil {
		log.Debugln("Failed to check if namespace exists by prefix", err)
		ctx.JSON(http.StatusInternalServerError, server_structs.SimpleApiResp{
			Status: server_structs.RespFailed,
			Msg:    "Failed to check if the namespace exists"})
		return
	}
	if !found {
		// We return 200 even with prefix not found so that 404 can be used to check if the route exists (OSDF)
		// and fallback to OSDF way of checking if we do get 404
		res := server_structs.CheckNamespaceExistsRes{PrefixExists: false, Message: "Prefix was not found in database"}
		ctx.JSON(http.StatusOK, res)
		return
	}
	// Just to check if the key matches. We don't care about approval status
	jwksDb, _, err := getNamespaceJwksByPrefix(req.Prefix)
	if err != nil {
		log.Errorf("Error in getNamespaceJwksByPrefix with prefix %s. %v", req.Prefix, err)
		ctx.JSON(http.StatusInternalServerError, server_structs.SimpleApiResp{
			Status: server_structs.RespFailed,
			Msg:    err.Error()})
		return
	}

	registryKey, isPresent := jwksDb.LookupKeyID(jwkReq.KeyID())
	if !isPresent {
		res := server_structs.CheckNamespaceExistsRes{PrefixExists: true, KeyMatch: false, Message: "Given JWK is not present in the JWKS from database"}
		ctx.JSON(http.StatusOK, res)
		return
	} else if jwk.Equal(registryKey, jwkReq) {
		res := server_structs.CheckNamespaceExistsRes{PrefixExists: true, KeyMatch: true}
		ctx.JSON(http.StatusOK, res)
		return
	} else {
		res := server_structs.CheckNamespaceExistsRes{PrefixExists: true, KeyMatch: false, Message: "Given JWK does not equal to the JWK from database"}
		ctx.JSON(http.StatusOK, res)
		return
	}
}

func checkNamespaceStatusHandler(ctx *gin.Context) {
	req := server_structs.CheckNamespaceStatusReq{}
	if err := ctx.ShouldBind(&req); err != nil {
		log.Debug("Failed to parse request body for namespace status check: ", err)
		ctx.JSON(http.StatusBadRequest, server_structs.SimpleApiResp{
			Status: server_structs.RespFailed,
			Msg:    "Failed to parse request body"})
		return
	}
	if req.Prefix == "" {
		ctx.JSON(http.StatusBadRequest, server_structs.SimpleApiResp{
			Status: server_structs.RespFailed,
			Msg:    "prefix is required"})
		return
	}
	exists, err := namespaceExistsByPrefix(req.Prefix)
	if err != nil {
		log.Errorf("Error in namespaceExistsByPrefix with prefix %s. %v", req.Prefix, err)
		ctx.JSON(http.StatusInternalServerError, gin.H{"error": fmt.Sprintf("Error checking if namespace %s already exists", req.Prefix)})
		return
	}
	// Return 400 if the namespace doesn't exist to spare 404 for the legacy OSDF registry endpoint, which doesn't have this route
	// and we relies on 404 to check for backward compatibility
	if !exists {
		ctx.JSON(http.StatusBadRequest, gin.H{"error": fmt.Sprintf("The namespace %s does not exist in the registry", req.Prefix)})
		return
	}

	ns, err := getNamespaceByPrefix(req.Prefix)
	if err != nil || ns == nil {
		log.Errorf("Error in getNamespaceByPrefix with prefix %s. %v", req.Prefix, err)
		ctx.JSON(http.StatusInternalServerError, server_structs.SimpleApiResp{
			Status: server_structs.RespFailed,
			Msg:    fmt.Sprintf("Error getting namespace %s: %s", req.Prefix, err.Error())})
		return
	}
	emptyMetadata := AdminMetadata{}
	// If Registry.RequireCacheApproval or Registry.RequireOriginApproval is false
	// we return Approved == true
	if ns.AdminMetadata != emptyMetadata {
		// Caches
		if strings.HasPrefix(req.Prefix, "/caches") && param.Registry_RequireCacheApproval.GetBool() {
			res := server_structs.CheckNamespaceStatusRes{Approved: ns.AdminMetadata.Status == Approved}
			ctx.JSON(http.StatusOK, res)
			return
		} else if !param.Registry_RequireCacheApproval.GetBool() {
			res := server_structs.CheckNamespaceStatusRes{Approved: true}
			ctx.JSON(http.StatusOK, res)
			return
		} else {
			// Origins
			if param.Registry_RequireOriginApproval.GetBool() {
				res := server_structs.CheckNamespaceStatusRes{Approved: ns.AdminMetadata.Status == Approved}
				ctx.JSON(http.StatusOK, res)
				return
			} else {
				res := server_structs.CheckNamespaceStatusRes{Approved: true}
				ctx.JSON(http.StatusOK, res)
				return
			}
		}
	} else {
		// For legacy Pelican (<=7.3.0) registry schema without Admin_Metadata
		res := server_structs.CheckNamespaceStatusRes{Approved: true}
		ctx.JSON(http.StatusOK, res)
	}
}

func RegisterRegistryAPI(router *gin.RouterGroup) {
	registryAPI := router.Group("/api/v1.0/registry")

	// DO NOT add any other GET route with path starts with "/" to registryAPI
	// It will cause duplicated route error. Use wildcardHandler to handle such
	// routing if needed.
	{
		registryAPI.POST("", cliRegisterNamespace)
		registryAPI.GET("", getAllNamespacesHandler)

		// Handle everything under "/" route with GET method
		registryAPI.GET("/*wildcard", wildcardHandler)
		registryAPI.POST("/checkNamespaceExists", checkNamespaceExistsHandler)
		registryAPI.POST("/checkNamespaceStatus", checkNamespaceStatusHandler)
		registryAPI.DELETE("/*wildcard", deleteNamespaceHandler)
	}
}<|MERGE_RESOLUTION|>--- conflicted
+++ resolved
@@ -434,11 +434,21 @@
 		created, res, err := keySignChallenge(ctx, &reqData)
 		if err != nil {
 			if errors.As(err, &permissionDeniedError{}) {
-				ctx.JSON(http.StatusForbidden, gin.H{"error": "You don't have permission to register the prefix: " + err.Error()})
+				ctx.JSON(http.StatusForbidden,
+					server_structs.SimpleApiResp{
+						Status: server_structs.RespFailed,
+						Msg:    fmt.Sprintf("You don't have permission to register the prefix: %v", err),
+					})
 			} else if errors.As(err, &badRequestError{}) {
-				ctx.JSON(http.StatusBadRequest, gin.H{"error": "Bad request for key-sign challenge: " + err.Error()})
+				ctx.JSON(http.StatusBadRequest, server_structs.SimpleApiResp{
+					Status: server_structs.RespFailed,
+					Msg:    fmt.Sprintf("Bad request for key-sign challenge: %v", err),
+				})
 			} else {
-				ctx.JSON(http.StatusInternalServerError, gin.H{"error": "Server encountered an error during key-sign challenge: " + err.Error()})
+				ctx.JSON(http.StatusInternalServerError, server_structs.SimpleApiResp{
+					Status: server_structs.RespFailed,
+					Msg:    fmt.Sprintf("Server encountered an error during key-sign challenge: %v", err),
+				})
 				log.Warningf("Failed to complete key sign challenge without identity requirement: %v", err)
 			}
 		} else {
@@ -454,12 +464,20 @@
 	// Load OIDC client for the following steps as they both require OIDC to set up
 	oidcConfig, provider, err := oauth2.ServerOIDCClient()
 	if err != nil {
-		ctx.JSON(http.StatusInternalServerError, gin.H{"error": "server has malformed OIDC configuration"})
+		ctx.JSON(http.StatusInternalServerError,
+			server_structs.SimpleApiResp{
+				Status: server_structs.RespFailed,
+				Msg:    fmt.Sprintf("server has malformed OIDC configuration: %v", err),
+			})
 		log.Errorf("Failed to load OIDC information for registration with identity: %v", err)
 		return
 	}
 	if provider == oauth2.Globus {
-		ctx.JSON(http.StatusInternalServerError, gin.H{"error": "server has malformed OIDC configuration. It's using Globus as the authentication server which is not supported by Pelican registry"})
+		ctx.JSON(http.StatusInternalServerError,
+			server_structs.SimpleApiResp{
+				Status: server_structs.RespFailed,
+				Msg:    "server has malformed OIDC configuration. It's using Globus as the authentication server which is not supported by Pelican registry",
+			})
 		log.Errorf("Failed to load OIDC, authentication server is Globus which is not supported by Pelican registry")
 		return
 	}
@@ -471,18 +489,6 @@
 		payload := url.Values{}
 		payload.Set("access_token", reqData.AccessToken)
 
-<<<<<<< HEAD
-		oidcConfig, err := oauth2.ServerOIDCClient()
-		if err != nil {
-			ctx.JSON(http.StatusInternalServerError, server_structs.SimpleApiResp{
-				Status: server_structs.RespFailed,
-				Msg:    "server has malformed OIDC configuration"})
-			log.Errorf("Failed to load OIDC information for registration with identity: %v", err)
-			return
-		}
-
-=======
->>>>>>> e91131eb
 		resp, err := client.PostForm(oidcConfig.Endpoint.UserInfoURL, payload)
 		if err != nil {
 			ctx.JSON(http.StatusInternalServerError, server_structs.SimpleApiResp{
@@ -538,46 +544,6 @@
 		return
 	}
 
-<<<<<<< HEAD
-	// For no-auth registration, it calls keySignChallenge to verify nonce and register the namespace
-	if reqData.IdentityRequired == "false" || reqData.IdentityRequired == "" {
-		created, res, err := keySignChallenge(ctx, &reqData)
-		if err != nil {
-			if errors.As(err, &permissionDeniedError{}) {
-				ctx.JSON(http.StatusForbidden, server_structs.SimpleApiResp{
-					Status: server_structs.RespFailed,
-					Msg:    "You don't have permission to register the prefix: " + err.Error()})
-			} else if errors.As(err, &badRequestError{}) {
-				ctx.JSON(http.StatusBadRequest, server_structs.SimpleApiResp{
-					Status: server_structs.RespFailed,
-					Msg:    "Bad request for key-sign challenge: " + err.Error()})
-			} else {
-				ctx.JSON(http.StatusInternalServerError, server_structs.SimpleApiResp{
-					Status: server_structs.RespFailed,
-					Msg:    "Server encountered an error during key-sign challenge: " + err.Error()})
-				log.Warningf("Failed to complete key sign challenge without identity requirement: %v", err)
-			}
-		} else {
-			if created {
-				ctx.JSON(http.StatusCreated, res)
-			} else {
-				ctx.JSON(http.StatusOK, res)
-			}
-		}
-		return
-	}
-
-	oidcConfig, err := oauth2.ServerOIDCClient()
-	if err != nil {
-		ctx.JSON(http.StatusInternalServerError, server_structs.SimpleApiResp{
-			Status: server_structs.RespFailed,
-			Msg:    "server has malformed OIDC configuration"})
-		log.Errorf("Failed to load OIDC information for registration with identity: %v", err)
-		return
-	}
-
-=======
->>>>>>> e91131eb
 	// The first step in OIDC device authorization flow, where we ask for the
 	// device code on the behalf of client user. In this case, the client is
 	// Pelican CLI.
@@ -1027,13 +993,21 @@
 	exists, err := namespaceExistsByPrefix(req.Prefix)
 	if err != nil {
 		log.Errorf("Error in namespaceExistsByPrefix with prefix %s. %v", req.Prefix, err)
-		ctx.JSON(http.StatusInternalServerError, gin.H{"error": fmt.Sprintf("Error checking if namespace %s already exists", req.Prefix)})
+		ctx.JSON(http.StatusInternalServerError,
+			server_structs.SimpleApiResp{
+				Status: server_structs.RespFailed,
+				Msg:    fmt.Sprintf("Error checking if namespace %s already exists", req.Prefix),
+			})
 		return
 	}
 	// Return 400 if the namespace doesn't exist to spare 404 for the legacy OSDF registry endpoint, which doesn't have this route
 	// and we relies on 404 to check for backward compatibility
 	if !exists {
-		ctx.JSON(http.StatusBadRequest, gin.H{"error": fmt.Sprintf("The namespace %s does not exist in the registry", req.Prefix)})
+		ctx.JSON(http.StatusBadRequest,
+			server_structs.SimpleApiResp{
+				Status: server_structs.RespFailed,
+				Msg:    fmt.Sprintf("The namespace %s does not exist in the registry", req.Prefix),
+			})
 		return
 	}
 
