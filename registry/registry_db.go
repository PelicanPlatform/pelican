--- conflicted
+++ resolved
@@ -388,27 +388,6 @@
 
 func getNamespaceJwksByPrefix(prefix string) (jwk.Set, *AdminMetadata, error) {
 	var pubkeyStr string
-<<<<<<< HEAD
-	if strings.HasPrefix(prefix, "/caches/") && approvalRequired {
-		adminMetadataStr := ""
-		jwksQuery = `SELECT pubkey, admin_metadata FROM namespace WHERE prefix = ?`
-		err := db.QueryRow(jwksQuery, prefix).Scan(&pubkeyStr, &adminMetadataStr)
-		if err != nil {
-			if err == sql.ErrNoRows {
-				return nil, errors.New("prefix not found in database")
-			}
-			return nil, errors.Wrap(err, "error performing cache pubkey query")
-		}
-		if adminMetadataStr != "" { // Older version didn't have admin_metadata populated, skip checking
-			adminMetadata := AdminMetadata{}
-			if err = json.Unmarshal([]byte(adminMetadataStr), &adminMetadata); err != nil {
-				return nil, errors.Wrap(err, "Failed to unmarshal admin_metadata")
-			}
-			// TODO: Move this to upper functions that handles business logic to keep db access functions simple
-			if adminMetadata.Status != Approved {
-				return nil, serverCredsErr
-			}
-=======
 	var adminMetadataStr string
 
 	jwksQuery := `SELECT pubkey, admin_metadata FROM namespace WHERE prefix = ?`
@@ -416,14 +395,13 @@
 	if err != nil {
 		if err == sql.ErrNoRows {
 			return nil, nil, errors.New("prefix not found in database")
->>>>>>> 783c5483
 		}
 		return nil, nil, errors.Wrap(err, "error performing origin pubkey query")
 	}
 
 	adminMetadata := AdminMetadata{}
 
-	// For backward compatibility, if adminMetadata is an empty string, don't unmarshall json
+	// For backward compatibility, if adminMetadata is an empty string, don't unmarshal json
 	if adminMetadataStr != "" {
 		if err := json.Unmarshal([]byte(adminMetadataStr), &adminMetadata); err != nil {
 			return nil, nil, errors.Wrap(err, "error parsing admin metadata")
