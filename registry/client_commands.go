/***************************************************************
 *
 * Copyright (C) 2024, Pelican Project, Morgridge Institute for Research
 *
 * Licensed under the Apache License, Version 2.0 (the "License"); you
 * may not use this file except in compliance with the License.  You may
 * obtain a copy of the License at
 *
 *    http://www.apache.org/licenses/LICENSE-2.0
 *
 * Unless required by applicable law or agreed to in writing, software
 * distributed under the License is distributed on an "AS IS" BASIS,
 * WITHOUT WARRANTIES OR CONDITIONS OF ANY KIND, either express or implied.
 * See the License for the specific language governing permissions and
 * limitations under the License.
 *
 ***************************************************************/

package registry

import (
	"bufio"
	"context"
	"crypto/ecdsa"
	"encoding/hex"
	"encoding/json"
	"fmt"
	"os"
	"time"

	"github.com/lestrrat-go/jwx/v2/jwk"
	"github.com/pkg/errors"
	log "github.com/sirupsen/logrus"

	"github.com/pelicanplatform/pelican/server_utils"
	"github.com/pelicanplatform/pelican/token"
	"github.com/pelicanplatform/pelican/token_scopes"
	"github.com/pelicanplatform/pelican/utils"
)

type clientResponseData struct {
	VerificationURL string `json:"verification_url"`
	DeviceCode      string `json:"device_code"`
	Status          string `json:"status"`
	AccessToken     string `json:"access_token"`
	ServerNonce     string `json:"server_nonce"`
	ServerPayload   string `json:"server_payload"`
	ServerSignature string `json:"server_signature"`
	Message         string `json:"msg"`
	Error           string `json:"error"`
}

func NamespaceRegisterWithIdentity(privateKey jwk.Key, namespaceRegistryEndpoint string, prefix string) error {
	identifiedPayload := map[string]interface{}{
		"identity_required": "true",
		"prefix":            prefix,
		// we'll also send the prefix so we can avoid more work if
		// it's also registered already

	}
	resp, err := utils.MakeRequest(context.Background(), namespaceRegistryEndpoint, "POST", identifiedPayload, nil)

	var respData clientResponseData
	// Handle case where there was an error encoded in the body
	if err != nil {
		if unmarshalErr := json.Unmarshal(resp, &respData); unmarshalErr == nil { // Error creating json
			return errors.Wrapf(err, "Failed to make request: %v", respData.Error)
		}
		return errors.Wrap(err, "Failed to make request")
	}

	// no error
	if err = json.Unmarshal(resp, &respData); err != nil {
		return errors.Wrap(err, "Failure when parsing JSON response from client")
	}
	fmt.Printf("Verification URL:\n%s\n", respData.VerificationURL)

	done := false
	for !done {
		identifiedPayload = map[string]interface{}{
			"identity_required": "true",
			"device_code":       respData.DeviceCode,
		}
		resp, err = utils.MakeRequest(context.Background(), namespaceRegistryEndpoint, "POST", identifiedPayload, nil)
		if err != nil {
			return errors.Wrap(err, "Failed to make request")
		}

		if err = json.Unmarshal(resp, &respData); err != nil {
			return errors.Wrap(err, "Failure when parsing JSON response from client")
		}

		if respData.Status == "APPROVED" {
			done = true
		} else {
			fmt.Println("Waiting for approval. Press Enter after verification.")
			reader := bufio.NewReader(os.Stdin)
			_, _ = reader.ReadString('\n')
		}
	}
	return NamespaceRegister(privateKey, namespaceRegistryEndpoint, respData.AccessToken, prefix)
}

func NamespaceRegister(privateKey jwk.Key, namespaceRegistryEndpoint string, accessToken string, prefix string) error {
	publicKey, err := privateKey.PublicKey()
	if err != nil {
		return errors.Wrapf(err, "failed to generate public key for namespace registration")
	}
	err = jwk.AssignKeyID(publicKey)
	if err != nil {
		return errors.Wrap(err, "failed to assign key ID to public key")
	}
	if err = publicKey.Set("alg", "ES256"); err != nil {
		return errors.Wrap(err, "failed to assign signature algorithm to public key")
	}
	keySet := jwk.NewSet()
	if err = keySet.AddKey(publicKey); err != nil {
		return errors.Wrap(err, "failed to add public key to new JWKS")
	}

	if log.IsLevelEnabled(log.DebugLevel) {
		// Let's check that we can convert to JSON and get the right thing...
		jsonbuf, err := json.Marshal(keySet)
		if err != nil {
			return errors.Wrap(err, "failed to marshal the public key into JWKS JSON")
		}
		log.Debugln("Constructed JWKS from loading public key:", string(jsonbuf))
	}

	clientNonce, err := generateNonce()
	if err != nil {
		return errors.Wrap(err, "failed to generate client nonce")
	}

	data := map[string]interface{}{
		"client_nonce": clientNonce,
		"pubkey":       keySet,
	}

	resp, err := utils.MakeRequest(context.Background(), namespaceRegistryEndpoint, "POST", data, nil)

	var respData clientResponseData
	// Handle case where there was an error encoded in the body
	if err != nil {
<<<<<<< HEAD
		if unmarshalErr := json.Unmarshal(resp, &respData); unmarshalErr == nil {
			return errors.Wrapf(err, "Server responses with an error: %s. %s", respData.Message, respData.Error)
		}
		return errors.Wrapf(err, "Server responses with an error and fail to parse JSON response from the server. Raw server response is %s", resp)
=======
		if unmarshalErr := json.Unmarshal(resp, &respData); unmarshalErr == nil { // Error creating json
			return errors.Wrapf(err, "failed to make request (server message is '%v')", respData.Error)
		}
		return errors.Wrap(err, "failed to make request at "+namespaceRegistryEndpoint)
>>>>>>> 722b3710
	}

	// No error
	if err = json.Unmarshal(resp, &respData); err != nil {
<<<<<<< HEAD
		return errors.Wrapf(err, "Failure when parsing JSON response from the server with a success request. Raw server response is %s", resp)
=======
		return errors.Wrap(err, "failure when parsing JSON response from client")
>>>>>>> 722b3710
	}

	// Create client payload by concatenating client_nonce and server_nonce
	clientPayload := clientNonce + respData.ServerNonce

	// Sign the payload
	privateKeyRaw := &ecdsa.PrivateKey{}
	if err = privateKey.Raw(privateKeyRaw); err != nil {
		return errors.Wrap(err, "failed to get an ECDSA private key")
	}
	signature, err := signPayload([]byte(clientPayload), privateKeyRaw)
	if err != nil {
		return errors.Wrap(err, "failed to sign payload")
	}

	// // Create data for the second POST request
	unidentifiedPayload := map[string]interface{}{
		"client_nonce":      clientNonce,
		"server_nonce":      respData.ServerNonce,
		"pubkey":            keySet,
		"client_payload":    clientPayload,
		"client_signature":  hex.EncodeToString(signature),
		"server_payload":    respData.ServerPayload,
		"server_signature":  respData.ServerSignature,
		"prefix":            prefix,
		"access_token":      accessToken,
		"identity_required": "false",
	}

	// Send the second POST request
	resp, err = utils.MakeRequest(context.Background(), namespaceRegistryEndpoint, "POST", unidentifiedPayload, nil)

	// Handle case where there was an error encoded in the body
	if unmarshalErr := json.Unmarshal(resp, &respData); unmarshalErr == nil {
		if err != nil {
<<<<<<< HEAD
			return errors.Wrapf(err, "Server responses with an error: %s. %s", respData.Message, respData.Error)
=======
			return errors.Wrapf(err, "failed to register the namespace: %v", respData.Error)
>>>>>>> 722b3710
		}
		log.Errorf("Server responses with an error: %v. %s. %s", respData.Message, respData.Error, err)
	} else { // Error decoding JSON
		if err != nil {
<<<<<<< HEAD
			return errors.Wrapf(err, "Server responses with an error and fail to parse JSON response from the server. Raw response is %s", resp)
		}
		return errors.Wrapf(unmarshalErr, "Failure when parsing JSON response from the server with a success request. Raw server response is %s", resp)
=======
			return errors.Wrapf(err, "failed to register the namespace: %s", string(resp))
		}
		return errors.Wrapf(unmarshalErr, "failed to decode the response of the request to register the namespace: %v", respData.Error)
>>>>>>> 722b3710
	}

	return nil
}

func NamespaceList(endpoint string) error {
	respData, err := utils.MakeRequest(context.Background(), endpoint, "GET", nil, nil)
	var respErr clientResponseData
	if err != nil {
		if jsonErr := json.Unmarshal(respData, &respErr); jsonErr == nil { // Error creating json
			return errors.Wrapf(err, "Failed to make request: %v", respErr.Error)
		}
		return errors.Wrap(err, "Failed to make request")
	}
	fmt.Println(string(respData))
	return nil
}

func NamespaceGet(endpoint string) error {
	respData, err := utils.MakeRequest(context.Background(), endpoint, "GET", nil, nil)
	var respErr clientResponseData
	if err != nil {
		if jsonErr := json.Unmarshal(respData, &respErr); jsonErr == nil { // Error creating json
			return errors.Wrapf(err, "Failed to make request: %v", respErr.Error)
		}
		return errors.Wrap(err, "Failed to make request")
	}
	fmt.Println(string(respData))
	return nil
}

func NamespaceDelete(endpoint string, prefix string) error {
	// First we create a token for the registry to check that the deletion
	// request is valid

	issuerURL, err := server_utils.GetNSIssuerURL(prefix)
	if err != nil {
		return errors.Wrap(err, "Failed to determine prefix's issuer/pubkey URL for creating deletion token")
	}

	// TODO: Eventually we should think about a naming scheme for
	//       including an audience with these tokens.
	// TODO: Investigate whether 1 min is a good expiration interval
	//       or whether this should be altered.
	delTokenCfg := token.NewWLCGToken()
	delTokenCfg.Lifetime = time.Minute
	delTokenCfg.Issuer = issuerURL
	delTokenCfg.AddAudiences("registry")
	delTokenCfg.Subject = "origin"
	delTokenCfg.AddScopes(token_scopes.Pelican_NamespaceDelete)

	// CreateToken also handles validation for us
	tok, err := delTokenCfg.CreateToken()
	if err != nil {
		return errors.Wrap(err, "failed to create namespace deletion token")
	}

	// We're at the client, so it *should* be safe to print the signed token to
	// stdout when the client asks for debug -- a future attacker will only find
	// expired tokens, and an attacker with current access can just use the priv
	// key to create their own. Famous last words?
	log.Debugln("Signed deletion token:", tok)

	authHeader := map[string]string{
		"Authorization": "Bearer " + tok,
	}

	respData, err := utils.MakeRequest(context.Background(), endpoint, "DELETE", nil, authHeader)
	var respErr clientResponseData
	if err != nil {
		if unmarshalErr := json.Unmarshal(respData, &respErr); unmarshalErr == nil { // Error creating json
			return errors.Wrapf(err, "Failed to make request: %v", respErr.Error)
		}
		return errors.Wrap(err, "Failed to make request")
	}
	fmt.Println(string(respData))
	return nil
}<|MERGE_RESOLUTION|>--- conflicted
+++ resolved
@@ -142,26 +142,15 @@
 	var respData clientResponseData
 	// Handle case where there was an error encoded in the body
 	if err != nil {
-<<<<<<< HEAD
 		if unmarshalErr := json.Unmarshal(resp, &respData); unmarshalErr == nil {
 			return errors.Wrapf(err, "Server responses with an error: %s. %s", respData.Message, respData.Error)
 		}
 		return errors.Wrapf(err, "Server responses with an error and fail to parse JSON response from the server. Raw server response is %s", resp)
-=======
-		if unmarshalErr := json.Unmarshal(resp, &respData); unmarshalErr == nil { // Error creating json
-			return errors.Wrapf(err, "failed to make request (server message is '%v')", respData.Error)
-		}
-		return errors.Wrap(err, "failed to make request at "+namespaceRegistryEndpoint)
->>>>>>> 722b3710
 	}
 
 	// No error
 	if err = json.Unmarshal(resp, &respData); err != nil {
-<<<<<<< HEAD
 		return errors.Wrapf(err, "Failure when parsing JSON response from the server with a success request. Raw server response is %s", resp)
-=======
-		return errors.Wrap(err, "failure when parsing JSON response from client")
->>>>>>> 722b3710
 	}
 
 	// Create client payload by concatenating client_nonce and server_nonce
@@ -197,24 +186,14 @@
 	// Handle case where there was an error encoded in the body
 	if unmarshalErr := json.Unmarshal(resp, &respData); unmarshalErr == nil {
 		if err != nil {
-<<<<<<< HEAD
 			return errors.Wrapf(err, "Server responses with an error: %s. %s", respData.Message, respData.Error)
-=======
-			return errors.Wrapf(err, "failed to register the namespace: %v", respData.Error)
->>>>>>> 722b3710
 		}
 		log.Errorf("Server responses with an error: %v. %s. %s", respData.Message, respData.Error, err)
 	} else { // Error decoding JSON
 		if err != nil {
-<<<<<<< HEAD
 			return errors.Wrapf(err, "Server responses with an error and fail to parse JSON response from the server. Raw response is %s", resp)
 		}
 		return errors.Wrapf(unmarshalErr, "Failure when parsing JSON response from the server with a success request. Raw server response is %s", resp)
-=======
-			return errors.Wrapf(err, "failed to register the namespace: %s", string(resp))
-		}
-		return errors.Wrapf(unmarshalErr, "failed to decode the response of the request to register the namespace: %v", respData.Error)
->>>>>>> 722b3710
 	}
 
 	return nil
