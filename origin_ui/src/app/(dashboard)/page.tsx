/***************************************************************
 *
 * Copyright (C) 2023, Pelican Project, Morgridge Institute for Research
 *
 * Licensed under the Apache License, Version 2.0 (the "License"); you
 * may not use this file except in compliance with the License.  You may
 * obtain a copy of the License at
 *
 *    http://www.apache.org/licenses/LICENSE-2.0
 *
 * Unless required by applicable law or agreed to in writing, software
 * distributed under the License is distributed on an "AS IS" BASIS,
 * WITHOUT WARRANTIES OR CONDITIONS OF ANY KIND, either express or implied.
 * See the License for the specific language governing permissions and
 * limitations under the License.
 *
 ***************************************************************/

"use client"

import {Box, Grid, Typography} from "@mui/material";

import RateGraph from "@/components/graphs/RateGraph";
import StatusBox from "@/components/StatusBox";
import {DataExportTable} from "@/components/DataExportTable";
import {TimeDuration} from "@/components/graphs/prometheus";

<<<<<<< HEAD
=======
import {Box, Grid} from "@mui/material";
import FederationOverview from "@/components/FederationOverview";

>>>>>>> 26329688

export default function Home() {

    return (
        <Box width={"100%"}>
            <Grid container spacing={2}>
                <Grid item xs={12} lg={4}>
                    <Typography variant="h4">Status</Typography>
                    <StatusBox/>
                </Grid>
                <Grid item xs={12} lg={8}>
                    <Box sx={{backgroundColor: "#F6F6F6", borderRadius: "1rem"}} p={2}>
                        <Box minHeight={"200px"}>
                            <RateGraph
                                rate={TimeDuration.fromString("3h")}
                                duration={TimeDuration.fromString("7d")}
                                resolution={TimeDuration.fromString("3h")}
                                metric={['xrootd_server_bytes{direction="rx"}', 'xrootd_server_bytes{direction="rx"}']}
                                boxProps={{
                                    maxHeight:"400px",
                                    flexGrow:1,
                                    justifyContent:"center",
                                    display:"flex"
                                }}
                                options={{
                                    scales: {
                                        x: {
                                            type: 'time',
                                            time: {
                                                round: 'second',
                                            }
                                        }
                                    },
                                    plugins: {
                                        zoom: {
                                            zoom: {
                                                drag: {
                                                    enabled: true,
                                                },
                                                mode: 'x',
                                                // TODO - Implement smart update on zoom: onZoom: (chart) => console.log(chart)
                                            },
                                        },
                                    },
                                }}
                                datasetOptions={[
                                    {label: "xrootd_server_bytes{direction=\"rx\"}", borderColor: "#0071ff"},
                                    {label: "xrootd_server_bytes{direction=\"tx\"}", borderColor: "#54ff80"}
                                ]}
                            />
                        </Box>
                    </Box>
                </Grid>
                <Grid item xs={12} lg={4}>
<<<<<<< HEAD
                    <Typography variant={"h4"} component={"h2"} mb={1}>Data Exports</Typography>
                    <Box sx={{backgroundColor: "#F6F6F6", borderRadius: "1rem", overflow: "hidden"}}>
                        <DataExportTable/>
                    </Box>
=======
                    <FederationOverview/>
>>>>>>> 26329688
                </Grid>
            </Grid>

        </Box>
    )
}<|MERGE_RESOLUTION|>--- conflicted
+++ resolved
@@ -24,13 +24,7 @@
 import StatusBox from "@/components/StatusBox";
 import {DataExportTable} from "@/components/DataExportTable";
 import {TimeDuration} from "@/components/graphs/prometheus";
-
-<<<<<<< HEAD
-=======
-import {Box, Grid} from "@mui/material";
 import FederationOverview from "@/components/FederationOverview";
-
->>>>>>> 26329688
 
 export default function Home() {
 
@@ -85,14 +79,13 @@
                     </Box>
                 </Grid>
                 <Grid item xs={12} lg={4}>
-<<<<<<< HEAD
                     <Typography variant={"h4"} component={"h2"} mb={1}>Data Exports</Typography>
                     <Box sx={{backgroundColor: "#F6F6F6", borderRadius: "1rem", overflow: "hidden"}}>
                         <DataExportTable/>
                     </Box>
-=======
+                </Grid>
+                <Grid item xs={12} lg={4}>
                     <FederationOverview/>
->>>>>>> 26329688
                 </Grid>
             </Grid>
 
