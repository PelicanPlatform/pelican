//go:build !windows

/***************************************************************
 *
 * Copyright (C) 2024, University of Nebraska-Lincoln
 *
 * Licensed under the Apache License, Version 2.0 (the "License"); you
 * may not use this file except in compliance with the License.  You may
 * obtain a copy of the License at
 *
 *    http://www.apache.org/licenses/LICENSE-2.0
 *
 * Unless required by applicable law or agreed to in writing, software
 * distributed under the License is distributed on an "AS IS" BASIS,
 * WITHOUT WARRANTIES OR CONDITIONS OF ANY KIND, either express or implied.
 * See the License for the specific language governing permissions and
 * limitations under the License.
 *
 ***************************************************************/

package client_test

import (
	"bytes"
	"context"
	_ "embed"
	"fmt"
<<<<<<< HEAD
	"io"
=======
	"net/http"
	"net/http/httptest"
>>>>>>> cd64832d
	"net/url"
	"os"
	"path/filepath"
	"strconv"
	"testing"
	"time"

	log "github.com/sirupsen/logrus"
	"github.com/spf13/viper"
	"github.com/stretchr/testify/assert"
	"github.com/stretchr/testify/require"

	"github.com/pelicanplatform/pelican/client"
	"github.com/pelicanplatform/pelican/config"
	"github.com/pelicanplatform/pelican/fed_test_utils"
	"github.com/pelicanplatform/pelican/param"
	"github.com/pelicanplatform/pelican/server_utils"
	"github.com/pelicanplatform/pelican/token"
	"github.com/pelicanplatform/pelican/token_scopes"
)

var (
	//go:embed resources/both-auth.yml
	bothAuthOriginCfg string

	//go:embed resources/both-public.yml
	bothPublicOriginCfg string

	//go:embed resources/one-pub-one-auth.yml
	mixedAuthOriginCfg string

	//go:embed resources/pub-export-no-directread.yml
	pubExportNoDirectRead string

	//go:embed resources/pub-origin-no-directread.yml
	pubOriginNoDirectRead string

	//go:embed resources/test-https-origin.yml
	httpsOriginConfig string
)

// Helper function to get a temporary token file
// NOTE: when used make sure to call os.Remove() on the file
func getTempToken(t *testing.T) (tempToken *os.File, tkn string) {
	issuer, err := config.GetServerIssuerURL()
	require.NoError(t, err)

	// Create a token file
	tokenConfig := token.NewWLCGToken()
	tokenConfig.Lifetime = time.Minute
	tokenConfig.Issuer = issuer
	tokenConfig.Subject = "origin"
	tokenConfig.AddAudienceAny()

	scopes := []token_scopes.TokenScope{}
	readScope, err := token_scopes.Storage_Read.Path("/")
	assert.NoError(t, err)
	scopes = append(scopes, readScope)
	modScope, err := token_scopes.Storage_Modify.Path("/")
	assert.NoError(t, err)
	scopes = append(scopes, modScope)
	tokenConfig.AddScopes(scopes...)
	tkn, err = tokenConfig.CreateToken()
	assert.NoError(t, err)
	tmpTok := filepath.Join(t.TempDir(), "token")
	tempToken, err = os.OpenFile(tmpTok, os.O_CREATE|os.O_RDWR, 0644)
	assert.NoError(t, err, "Error opening the temp token file")
	_, err = tempToken.WriteString(tkn)
	assert.NoError(t, err, "Error writing to temp token file")

	return
}

// A test that spins up a federation, and tests object get and put
func TestGetAndPutAuth(t *testing.T) {
	viper.Reset()
	server_utils.ResetOriginExports()
	fed := fed_test_utils.NewFedTest(t, bothAuthOriginCfg)

	// Other set-up items:
	testFileContent := "test file content"
	// Create the temporary file to upload
	tempFile, err := os.CreateTemp(t.TempDir(), "test")
	assert.NoError(t, err, "Error creating temp file")
	defer os.Remove(tempFile.Name())
	_, err = tempFile.WriteString(testFileContent)
	assert.NoError(t, err, "Error writing to temp file")
	tempFile.Close()

	tempToken, tmpTkn := getTempToken(t)
	defer tempToken.Close()
	defer os.Remove(tempToken.Name())

	// Disable progress bars to not reuse the same mpb instance
	viper.Set("Logging.DisableProgressBars", true)

	// This tests object get/put with a pelican:// url
	t.Run("testPelicanObjectPutAndGetWithPelicanUrl", func(t *testing.T) {
		oldPref, err := config.SetPreferredPrefix(config.PelicanPrefix)
		defer func() {
			_, err := config.SetPreferredPrefix(oldPref)
			require.NoError(t, err)
		}()
		assert.NoError(t, err)

		// Set path for object to upload/download
		for _, export := range fed.Exports {
			tempPath := tempFile.Name()
			fileName := filepath.Base(tempPath)
			uploadURL := fmt.Sprintf("pelican://%s:%s%s/%s/%s", param.Server_Hostname.GetString(), strconv.Itoa(param.Server_WebPort.GetInt()),
				export.FederationPrefix, "osdf_osdf", fileName)

			// Upload the file with PUT
			transferResultsUpload, err := client.DoPut(fed.Ctx, tempFile.Name(), uploadURL, false, client.WithTokenLocation(tempToken.Name()))
			assert.NoError(t, err)
			if err == nil {
				assert.Equal(t, transferResultsUpload[0].TransferredBytes, int64(17))
			}

			// Download that same file with GET
			transferResultsDownload, err := client.DoGet(fed.Ctx, uploadURL, t.TempDir(), false, client.WithTokenLocation(tempToken.Name()))
			assert.NoError(t, err)
			if err == nil {
				assert.Equal(t, transferResultsDownload[0].TransferredBytes, transferResultsUpload[0].TransferredBytes)
			}
		}
	})

	// We ran into a bug with the token option not working how it should. This test ensures that transfer option works how it should
	t.Run("testPelicanObjectPutAndGetWithWithTokenOption", func(t *testing.T) {
		oldPref, err := config.SetPreferredPrefix(config.PelicanPrefix)
		defer func() {
			_, err := config.SetPreferredPrefix(oldPref)
			require.NoError(t, err)
		}()
		assert.NoError(t, err)

		// Set path for object to upload/download
		for _, export := range fed.Exports {
			tempPath := tempFile.Name()
			fileName := filepath.Base(tempPath)
			uploadURL := fmt.Sprintf("pelican://%s:%s%s/%s/%s", param.Server_Hostname.GetString(), strconv.Itoa(param.Server_WebPort.GetInt()),
				export.FederationPrefix, "osdf_osdf", fileName)

			// Upload the file with PUT
			transferResultsUpload, err := client.DoPut(fed.Ctx, tempFile.Name(), uploadURL, false, client.WithToken(tmpTkn))
			assert.NoError(t, err)
			if err == nil {
				assert.Equal(t, transferResultsUpload[0].TransferredBytes, int64(17))
			}

			// Download that same file with GET
			transferResultsDownload, err := client.DoGet(fed.Ctx, uploadURL, t.TempDir(), false, client.WithToken(tmpTkn))
			assert.NoError(t, err)
			if err == nil {
				assert.Equal(t, transferResultsDownload[0].TransferredBytes, transferResultsUpload[0].TransferredBytes)
			}
		}
	})

	// This tests object get/put with a pelican:// url
	t.Run("testOsdfObjectPutAndGetWithPelicanUrl", func(t *testing.T) {
		oldPref, err := config.SetPreferredPrefix(config.OsdfPrefix)
		assert.NoError(t, err)
		defer func() {
			_, err := config.SetPreferredPrefix(oldPref)
			require.NoError(t, err)
		}()

		for _, export := range fed.Exports {
			// Set path for object to upload/download
			tempPath := tempFile.Name()
			fileName := filepath.Base(tempPath)
			uploadURL := fmt.Sprintf("pelican://%s:%s%s/%s/%s", param.Server_Hostname.GetString(), strconv.Itoa(param.Server_WebPort.GetInt()),
				export.FederationPrefix, "osdf_osdf", fileName)

			// Upload the file with PUT
			transferResultsUpload, err := client.DoPut(fed.Ctx, tempFile.Name(), uploadURL, false, client.WithTokenLocation(tempToken.Name()))
			assert.NoError(t, err)
			if err == nil {
				assert.Equal(t, transferResultsUpload[0].TransferredBytes, int64(17))
			}

			// Download that same file with GET
			transferResultsDownload, err := client.DoGet(fed.Ctx, uploadURL, t.TempDir(), false, client.WithTokenLocation(tempToken.Name()))
			assert.NoError(t, err)
			if err == nil {
				assert.Equal(t, transferResultsDownload[0].TransferredBytes, transferResultsUpload[0].TransferredBytes)
			}
		}
	})

	// This tests pelican object get/put with an osdf url
	t.Run("testOsdfObjectPutAndGetWithOSDFUrl", func(t *testing.T) {
		oldPref, err := config.SetPreferredPrefix(config.OsdfPrefix)
		assert.NoError(t, err)
		defer func() {
			_, err := config.SetPreferredPrefix(oldPref)
			require.NoError(t, err)
		}()

		for _, export := range fed.Exports {
			// Set path for object to upload/download
			tempPath := tempFile.Name()
			fileName := filepath.Base(tempPath)
			// Minimal fix of test as it is soon to be replaced
			uploadURL := fmt.Sprintf("osdf://%s/%s", export.FederationPrefix, fileName)
			hostname := fmt.Sprintf("%v:%v", param.Server_WebHost.GetString(), param.Server_WebPort.GetInt())

			// Set our metadata values in config since that is what this url scheme - prefix combo does in handle_http
			metadata, err := config.DiscoverUrlFederation(fed.Ctx, "https://"+hostname)
			assert.NoError(t, err)
			viper.Set("Federation.DirectorUrl", metadata.DirectorEndpoint)
			viper.Set("Federation.RegistryUrl", metadata.NamespaceRegistrationEndpoint)
			viper.Set("Federation.DiscoveryUrl", hostname)

			// Upload the file with PUT
			transferResultsUpload, err := client.DoPut(fed.Ctx, tempFile.Name(), uploadURL, false, client.WithTokenLocation(tempToken.Name()))
			assert.NoError(t, err)
			if err == nil {
				assert.Equal(t, transferResultsUpload[0].TransferredBytes, int64(17))
			}

			// Download that same file with GET
			transferResultsDownload, err := client.DoGet(fed.Ctx, uploadURL, t.TempDir(), false, client.WithTokenLocation(tempToken.Name()))
			assert.NoError(t, err)
			if err == nil {
				assert.Equal(t, transferResultsDownload[0].TransferredBytes, transferResultsUpload[0].TransferredBytes)
			}
		}
	})
	t.Cleanup(func() {
		// Throw in a viper.Reset for good measure. Keeps our env squeaky clean!
		viper.Reset()
	})
}

// A test that spins up a federation, and tests object get and put
func TestCopyAuth(t *testing.T) {
	viper.Reset()
	server_utils.ResetOriginExports()
	fed := fed_test_utils.NewFedTest(t, bothAuthOriginCfg)

	te, err := client.NewTransferEngine(fed.Ctx)
	require.NoError(t, err)

	// Other set-up items:
	testFileContent := "test file content"
	// Create the temporary file to upload
	tempFile, err := os.CreateTemp(t.TempDir(), "test")
	assert.NoError(t, err, "Error creating temp file")
	defer os.Remove(tempFile.Name())
	_, err = tempFile.WriteString(testFileContent)
	assert.NoError(t, err, "Error writing to temp file")
	tempFile.Close()

	tempToken, _ := getTempToken(t)
	defer tempToken.Close()
	defer os.Remove(tempToken.Name())
	// Disable progress bars to not reuse the same mpb instance
	viper.Set("Logging.DisableProgressBars", true)

	// This tests object get/put with a pelican:// url
	t.Run("testPelicanObjectCopyWithPelicanUrl", func(t *testing.T) {
		oldPref, err := config.SetPreferredPrefix(config.PelicanPrefix)
		assert.NoError(t, err)
		defer func() {
			_, err := config.SetPreferredPrefix(oldPref)
			require.NoError(t, err)
		}()

		// Set path for object to upload/download
		for _, export := range fed.Exports {
			tempPath := tempFile.Name()
			fileName := filepath.Base(tempPath)
			uploadURL := fmt.Sprintf("pelican://%s:%s%s/%s/%s", param.Server_Hostname.GetString(), strconv.Itoa(param.Server_WebPort.GetInt()),
				export.FederationPrefix, "osdf_osdf", fileName)

			// Upload the file with PUT
			transferResultsUpload, err := client.DoCopy(fed.Ctx, tempFile.Name(), uploadURL, false, client.WithTokenLocation(tempToken.Name()))
			assert.NoError(t, err)
			if err == nil {
				assert.Equal(t, int64(17), transferResultsUpload[0].TransferredBytes)
			}

			// Download that same file with GET
			transferResultsDownload, err := client.DoCopy(fed.Ctx, uploadURL, t.TempDir(), false, client.WithTokenLocation(tempToken.Name()))
			assert.NoError(t, err)
			if err == nil {
				assert.Equal(t, int64(17), transferResultsDownload[0].TransferredBytes)
			}
		}
	})

	// This tests object get/put with a pelican:// url
	t.Run("testOsdfObjectCopyWithPelicanUrl", func(t *testing.T) {
		oldPref, err := config.SetPreferredPrefix(config.OsdfPrefix)
		assert.NoError(t, err)
		defer func() {
			_, err := config.SetPreferredPrefix(oldPref)
			require.NoError(t, err)
		}()

		for _, export := range fed.Exports {
			// Set path for object to upload/download
			tempPath := tempFile.Name()
			fileName := filepath.Base(tempPath)
			uploadURL := fmt.Sprintf("pelican://%s:%s%s/%s/%s", param.Server_Hostname.GetString(), strconv.Itoa(param.Server_WebPort.GetInt()),
				export.FederationPrefix, "osdf_osdf", fileName)

			// Upload the file with PUT
			transferResultsUpload, err := client.DoCopy(fed.Ctx, tempFile.Name(), uploadURL, false, client.WithTokenLocation(tempToken.Name()))
			assert.NoError(t, err)
			if err == nil {
				assert.Equal(t, transferResultsUpload[0].TransferredBytes, int64(17))
			}

			// Download that same file with GET
			transferResultsDownload, err := client.DoCopy(fed.Ctx, uploadURL, t.TempDir(), false, client.WithTokenLocation(tempToken.Name()))
			assert.NoError(t, err)
			if err == nil {
				assert.Equal(t, transferResultsDownload[0].TransferredBytes, transferResultsUpload[0].TransferredBytes)
			}
		}
	})

	// This tests pelican object get/put with an osdf url
	t.Run("testOsdfObjectCopyWithOSDFUrl", func(t *testing.T) {
		oldPref, err := config.SetPreferredPrefix(config.OsdfPrefix)
		assert.NoError(t, err)
		defer func() {
			_, err := config.SetPreferredPrefix(oldPref)
			require.NoError(t, err)
		}()

		for _, export := range fed.Exports {
			// Set path for object to upload/download
			tempPath := tempFile.Name()
			fileName := filepath.Base(tempPath)
			// Minimal fix of test as it is soon to be replaced
			uploadURL := fmt.Sprintf("osdf://%s/%s", export.FederationPrefix, fileName)
			hostname := fmt.Sprintf("%v:%v", param.Server_WebHost.GetString(), param.Server_WebPort.GetInt())

			// Set our metadata values in config since that is what this url scheme - prefix combo does in handle_http
			metadata, err := config.DiscoverUrlFederation(fed.Ctx, "https://"+hostname)
			assert.NoError(t, err)
			viper.Set("Federation.DirectorUrl", metadata.DirectorEndpoint)
			viper.Set("Federation.RegistryUrl", metadata.NamespaceRegistrationEndpoint)
			viper.Set("Federation.DiscoveryUrl", hostname)

			// Upload the file with PUT
			transferResultsUpload, err := client.DoCopy(fed.Ctx, tempFile.Name(), uploadURL, false, client.WithTokenLocation(tempToken.Name()))
			assert.NoError(t, err)
			if err == nil {
				assert.Equal(t, transferResultsUpload[0].TransferredBytes, int64(17))
			}

			// Download that same file with GET
			transferResultsDownload, err := client.DoCopy(fed.Ctx, uploadURL, t.TempDir(), false, client.WithTokenLocation(tempToken.Name()))
			assert.NoError(t, err)
			if err == nil {
				assert.Equal(t, transferResultsDownload[0].TransferredBytes, transferResultsUpload[0].TransferredBytes)
			}
		}
	})
	t.Cleanup(func() {
		if err := te.Shutdown(); err != nil {
			log.Errorln("Failure when shutting down transfer engine:", err)
		}
		// Throw in a viper.Reset for good measure. Keeps our env squeaky clean!
		viper.Reset()
	})
}

// A test that spins up the federation, where the origin is in EnablePublicReads mode. Then GET a file from the origin without a token
func TestGetPublicRead(t *testing.T) {
	viper.Reset()
	server_utils.ResetOriginExports()
	fed := fed_test_utils.NewFedTest(t, bothPublicOriginCfg)

	t.Run("testPubObjGet", func(t *testing.T) {
		for _, export := range fed.Exports {
			testFileContent := "test file content"
			// Drop the testFileContent into the origin directory
			tempFile, err := os.Create(filepath.Join(export.StoragePrefix, "test.txt"))
			assert.NoError(t, err, "Error creating temp file")
			defer os.Remove(tempFile.Name())
			_, err = tempFile.WriteString(testFileContent)
			assert.NoError(t, err, "Error writing to temp file")
			tempFile.Close()

			viper.Set("Logging.DisableProgressBars", true)

			// Set path for object to upload/download
			tempPath := tempFile.Name()
			fileName := filepath.Base(tempPath)
			uploadURL := fmt.Sprintf("pelican://%s:%s%s/%s", param.Server_Hostname.GetString(), strconv.Itoa(param.Server_WebPort.GetInt()),
				export.FederationPrefix, fileName)

			// Download the file with GET. Shouldn't need a token to succeed
			transferResults, err := client.DoGet(fed.Ctx, uploadURL, t.TempDir(), false)
			assert.NoError(t, err)
			if err == nil {
				assert.Equal(t, transferResults[0].TransferredBytes, int64(17))
			}
		}
	})
	t.Cleanup(func() {
		// Throw in a viper.Reset for good measure. Keeps our env squeaky clean!
		viper.Reset()
	})
}

// A helper function to set up the TestObjectStat, gives us a buffer to capture stdout as well as our object to stat
func setupStatTest(export server_utils.OriginExport) (statUrl string, r, w, stdout *os.File, buf *bytes.Buffer) {
	statUrl = fmt.Sprintf("pelican://%s:%d%s/hello_world.txt", param.Server_Hostname.GetString(), param.Server_WebPort.GetInt(), export.FederationPrefix)
	// Create a pipe for output
	r, w, _ = os.Pipe()
	stdout = os.Stdout
	os.Stdout = w
	buf = new(bytes.Buffer)
	return statUrl, r, w, stdout, buf
}

// A test that spins up a federation, and tests object stat
func TestObjectStat(t *testing.T) {
	viper.Reset()
	server_utils.ResetOriginExports()
	defer server_utils.ResetOriginExports()
	defer viper.Reset()
	fed := fed_test_utils.NewFedTest(t, mixedAuthOriginCfg)

	// Other set-up items:
	testFileContent := "test file content"
	// Create the temporary file to upload
	tempFileName := filepath.Join(t.TempDir(), "test")
	tempFile, err := os.OpenFile(tempFileName, os.O_CREATE|os.O_RDWR, 0644)
	assert.NoError(t, err, "Error creating temp file")
	_, err = tempFile.WriteString(testFileContent)
	assert.NoError(t, err, "Error writing to temp file")
	tempFile.Close()

	// Get a temporary token file
	tempToken, _ := getTempToken(t)
	defer tempToken.Close()
	defer os.Remove(tempToken.Name())

	// Disable progress bars to not reuse the same mpb instance
	viper.Set("Logging.DisableProgressBars", true)

	// Make directories for test within origin exports
	destDir1 := filepath.Join(fed.Exports[0].StoragePrefix, "test")
	require.NoError(t, os.MkdirAll(destDir1, os.FileMode(0755)))
	destDir2 := filepath.Join(fed.Exports[1].StoragePrefix, "test")
	require.NoError(t, os.MkdirAll(destDir2, os.FileMode(0755)))

	// This tests object stat with no flags set
	t.Run("testPelicanObjectStatNoFlags", func(t *testing.T) {
		for _, export := range fed.Exports {
			statUrl, r, w, oldStdout, buf := setupStatTest(export)
			go func() {
				var size uint64
				if export.Capabilities.PublicReads {
					size, err = client.DoStat(fed.Ctx, statUrl, client.WithTokenLocation(""))
					require.NoError(t, err)
					w.Close()
				} else {
					size, err = client.DoStat(fed.Ctx, statUrl, client.WithTokenLocation(tempToken.Name()))
					require.NoError(t, err)
					w.Close()
				}
				assert.Equal(t, uint64(13), size)
			}()
			_, err = io.Copy(buf, r)
			require.NoError(t, err)
			os.Stdout = oldStdout
			assert.Contains(t, buf.String(), "Name: hello_world.txt\nSize: 13")
		}
	})

	// This tests object stat when used on a directory
	t.Run("testPelicanObjectStatOnDirectory", func(t *testing.T) {
		for _, export := range fed.Exports {
			_, r, w, oldStdout, buf := setupStatTest(export)
			statUrl := fmt.Sprintf("pelican://%s:%s%s/test", param.Server_Hostname.GetString(), strconv.Itoa(param.Server_WebPort.GetInt()), export.FederationPrefix)
			go func() {
				var size uint64
				if export.Capabilities.PublicReads {
					size, err = client.DoStat(fed.Ctx, statUrl, client.WithTokenLocation(""))
					require.NoError(t, err)
					w.Close()
				} else {
					size, err = client.DoStat(fed.Ctx, statUrl, client.WithTokenLocation(tempToken.Name()))
					require.NoError(t, err)
					w.Close()
				}
				assert.Equal(t, uint64(0), size)
			}()
			_, err = io.Copy(buf, r)
			require.NoError(t, err)
			os.Stdout = oldStdout
			assert.Contains(t, buf.String(), "Name: test\nSize: 0")
		}
	})

	// This tests object stat with json flag set
	t.Run("testPelicanObjectStatJsonFlag", func(t *testing.T) {
		for _, export := range fed.Exports {
			statUrl, r, w, oldStdout, buf := setupStatTest(export)
			go func() {
				var size uint64
				if export.Capabilities.PublicReads {
					size, err = client.DoStat(fed.Ctx, statUrl, client.WithTokenLocation(""), client.WithJson(true))
					require.NoError(t, err)
					w.Close()
				} else {
					size, err = client.DoStat(fed.Ctx, statUrl, client.WithTokenLocation(tempToken.Name()), client.WithJson(true))
					require.NoError(t, err)
					w.Close()
				}
				assert.Equal(t, uint64(13), size)
			}()
			_, err = io.Copy(buf, r)
			require.NoError(t, err)
			os.Stdout = oldStdout
			assert.Contains(t, buf.String(), "{\"Name\":\"hello_world.txt\",\"Size\":13,")
		}
	})

	// Ensure stat works with an OSDF scheme
	t.Run("testObjectStatOSDFScheme", func(t *testing.T) {
		oldPref, err := config.SetPreferredPrefix(config.OsdfPrefix)
		assert.NoError(t, err)
		defer func() {
			_, err := config.SetPreferredPrefix(oldPref)
			require.NoError(t, err)
		}()
		testFileContent := "test file content"
		// Drop the testFileContent into the origin directory
		tempFile, err := os.Create(filepath.Join(fed.Exports[0].StoragePrefix, "test.txt"))
		assert.NoError(t, err, "Error creating temp file")
		_, err = tempFile.WriteString(testFileContent)
		assert.NoError(t, err, "Error writing to temp file")
		tempFile.Close()

		viper.Set("Logging.DisableProgressBars", true)

		tempPath := tempFile.Name()
		fileName := filepath.Base(tempPath)

		statUrl := fmt.Sprintf("osdf://%s/%s", fed.Exports[0].FederationPrefix, fileName)
		hostname := fmt.Sprintf("%v:%v", param.Server_WebHost.GetString(), param.Server_WebPort.GetInt())

		// Set our metadata values in config since that is what this url scheme - prefix combo does in handle_http
		metadata, err := config.DiscoverUrlFederation(fed.Ctx, "https://"+hostname)
		assert.NoError(t, err)
		viper.Set("Federation.DirectorUrl", metadata.DirectorEndpoint)
		viper.Set("Federation.RegistryUrl", metadata.NamespaceRegistrationEndpoint)
		viper.Set("Federation.DiscoveryUrl", hostname)

		// Stat the file
		objectSize, err := client.DoStat(fed.Ctx, statUrl)
		assert.NoError(t, err)
		if err == nil {
			assert.Equal(t, int64(17), int64(objectSize))
		}
	})

	// Ensure stat fails if it does not recognize the url scheme
	t.Run("testObjectStatIncorrectScheme", func(t *testing.T) {
		testFileContent := "test file content"
		// Drop the testFileContent into the origin directory
		tempFile, err := os.Create(filepath.Join(fed.Exports[0].StoragePrefix, "test.txt"))
		assert.NoError(t, err, "Error creating temp file")
		_, err = tempFile.WriteString(testFileContent)
		assert.NoError(t, err, "Error writing to temp file")
		tempFile.Close()

		viper.Set("Logging.DisableProgressBars", true)

		// Set path for object to upload/download
		tempPath := tempFile.Name()
		fileName := filepath.Base(tempPath)
		uploadURL := fmt.Sprintf("some://incorrect/scheme/%s", fileName)

		// Stat the file
		objectSize, err := client.DoStat(fed.Ctx, uploadURL)
		assert.Error(t, err)
		assert.Equal(t, uint64(0), objectSize)
		assert.Contains(t, err.Error(), "Do not understand the destination scheme: some. Permitted values are file, osdf, pelican, stash, ")
	})
}

// Test the functionality of the direct reads feature (?directread)
func TestDirectReads(t *testing.T) {
	defer viper.Reset()
	t.Run("testDirectReadsSuccess", func(t *testing.T) {
		viper.Reset()
		server_utils.ResetOriginExports()
		viper.Set("Origin.EnableDirectReads", true)
		fed := fed_test_utils.NewFedTest(t, bothPublicOriginCfg)
		export := fed.Exports[0]
		testFileContent := "test file content"
		// Drop the testFileContent into the origin directory
		tempFile, err := os.Create(filepath.Join(export.StoragePrefix, "test.txt"))
		assert.NoError(t, err, "Error creating temp file")
		defer os.Remove(tempFile.Name())
		_, err = tempFile.WriteString(testFileContent)
		assert.NoError(t, err, "Error writing to temp file")
		tempFile.Close()

		viper.Set("Logging.DisableProgressBars", true)

		// Set path for object to upload/download
		tempPath := tempFile.Name()
		fileName := filepath.Base(tempPath)
		uploadURL := fmt.Sprintf("pelican://%s:%s%s/%s?directread", param.Server_Hostname.GetString(), strconv.Itoa(param.Server_WebPort.GetInt()),
			export.FederationPrefix, fileName)

		// Download the file with GET. Shouldn't need a token to succeed
		transferResults, err := client.DoGet(fed.Ctx, uploadURL, t.TempDir(), false)
		require.NoError(t, err)
		assert.Equal(t, transferResults[0].TransferredBytes, int64(17))

		// Assert that the file was not cached
		cacheDataLocation := param.Cache_LocalRoot.GetString() + export.FederationPrefix
		filepath := filepath.Join(cacheDataLocation, filepath.Base(tempFile.Name()))
		_, err = os.Stat(filepath)
		assert.True(t, os.IsNotExist(err))

		// Assert our endpoint was the origin and not the cache
		for _, attempt := range transferResults[0].Attempts {
			assert.Equal(t, "https://"+attempt.Endpoint, param.Origin_Url.GetString())
		}
	})

	// Test that direct reads fail if DirectReads=false is set for origin config but true for namespace/export
	t.Run("testDirectReadsDirectReadFalseByOrigin", func(t *testing.T) {
		viper.Reset()
		server_utils.ResetOriginExports()
		fed := fed_test_utils.NewFedTest(t, pubOriginNoDirectRead)
		export := fed.Exports[0]
		testFileContent := "test file content"
		// Drop the testFileContent into the origin directory
		tempFile, err := os.Create(filepath.Join(export.StoragePrefix, "test.txt"))
		assert.NoError(t, err, "Error creating temp file")
		defer os.Remove(tempFile.Name())
		_, err = tempFile.WriteString(testFileContent)
		assert.NoError(t, err, "Error writing to temp file")
		tempFile.Close()

		viper.Set("Logging.DisableProgressBars", true)

		// Set path for object to upload/download
		tempPath := tempFile.Name()
		fileName := filepath.Base(tempPath)
		uploadURL := fmt.Sprintf("pelican://%s:%s%s/%s?directread", param.Server_Hostname.GetString(), strconv.Itoa(param.Server_WebPort.GetInt()),
			export.FederationPrefix, fileName)

		// Download the file with GET. Shouldn't need a token to succeed
		_, err = client.DoGet(fed.Ctx, uploadURL, t.TempDir(), false)
		require.Error(t, err)
		assert.Contains(t, err.Error(), "No origins on specified endpoint have direct reads enabled")
	})

	// Test that direct reads fail if DirectReads=false is set for namespace/export config but true for origin
	t.Run("testDirectReadsDirectReadFalseByNamespace", func(t *testing.T) {
		viper.Reset()
		server_utils.ResetOriginExports()
		fed := fed_test_utils.NewFedTest(t, pubExportNoDirectRead)
		export := fed.Exports[0]
		export.Capabilities.DirectReads = false
		testFileContent := "test file content"
		// Drop the testFileContent into the origin directory
		tempFile, err := os.Create(filepath.Join(export.StoragePrefix, "test.txt"))
		assert.NoError(t, err, "Error creating temp file")
		defer os.Remove(tempFile.Name())
		_, err = tempFile.WriteString(testFileContent)
		assert.NoError(t, err, "Error writing to temp file")
		tempFile.Close()

		viper.Set("Logging.DisableProgressBars", true)

		// Set path for object to upload/download
		tempPath := tempFile.Name()
		fileName := filepath.Base(tempPath)
		uploadURL := fmt.Sprintf("pelican://%s:%s%s/%s?directread", param.Server_Hostname.GetString(), strconv.Itoa(param.Server_WebPort.GetInt()),
			export.FederationPrefix, fileName)

		// Download the file with GET. Shouldn't need a token to succeed
		_, err = client.DoGet(fed.Ctx, uploadURL, t.TempDir(), false)
		require.Error(t, err)
		assert.Contains(t, err.Error(), "No origins on specified endpoint have direct reads enabled")
	})
}

// Test the functionality of NewTransferJob, checking we return at the correct locations for certain errors
func TestNewTransferJob(t *testing.T) {
	viper.Reset()
	defer viper.Reset()
	server_utils.ResetOriginExports()
	defer server_utils.ResetOriginExports()
	fed := fed_test_utils.NewFedTest(t, mixedAuthOriginCfg)

	te, err := client.NewTransferEngine(fed.Ctx)
	require.NoError(t, err)

	// Test when we have a failure during namespace lookup (here we will get a 404)
	t.Run("testFailureToGetNamespaceInfo", func(t *testing.T) {
		tc, err := te.NewClient()
		assert.NoError(t, err)

		// have a file/namespace that does not exist
		mockRemoteUrl, err := url.Parse("/first/something/file.txt")
		require.NoError(t, err)
		_, err = tc.NewTransferJob(context.Background(), mockRemoteUrl, "/dest", false, false)
		require.Error(t, err)
		assert.Contains(t, err.Error(), "failed to get namespace information for remote URL /first/something/file.txt")
	})

	// Test when we fail to get a token on our auth required namespace
	t.Run("testFailureToGetToken", func(t *testing.T) {
		tc, err := te.NewClient()
		assert.NoError(t, err)

		// use our auth required namespace
		mockRemoteUrl, err := url.Parse("/second/namespace/hello_world.txt")
		require.NoError(t, err)
		_, err = tc.NewTransferJob(context.Background(), mockRemoteUrl, "/dest", false, false)
		require.Error(t, err)
		assert.Contains(t, err.Error(), "failed to get token for transfer: failed to find or generate a token as required for /second/namespace/hello_world.txt")
	})

	// Test success
	t.Run("testSuccess", func(t *testing.T) {
		tc, err := te.NewClient()
		assert.NoError(t, err)

		remoteUrl, err := url.Parse("/first/namespace/hello_world.txt")
		require.NoError(t, err)
		_, err = tc.NewTransferJob(context.Background(), remoteUrl, t.TempDir(), false, false)
		assert.NoError(t, err)
	})
}

// A test that spins up a federation, and tests object list
func TestObjectList(t *testing.T) {
	viper.Reset()
	server_utils.ResetOriginExports()
	defer server_utils.ResetOriginExports()
	defer viper.Reset()
	fed := fed_test_utils.NewFedTest(t, mixedAuthOriginCfg)

	// Other set-up items:
	testFileContent := "test file content"
	// Create the temporary file to upload
	tempFile, err := os.CreateTemp(t.TempDir(), "test")
	assert.NoError(t, err, "Error creating temp file")
	defer os.Remove(tempFile.Name())
	_, err = tempFile.WriteString(testFileContent)
	assert.NoError(t, err, "Error writing to temp file")
	tempFile.Close()

	issuer, err := config.GetServerIssuerURL()
	require.NoError(t, err)

	// Create a token file
	tokenConfig := token.NewWLCGToken()
	tokenConfig.Lifetime = time.Minute
	tokenConfig.Issuer = issuer
	tokenConfig.Subject = "origin"
	tokenConfig.AddAudienceAny()

	scopes := []token_scopes.TokenScope{}
	readScope, err := token_scopes.Storage_Read.Path("/")
	assert.NoError(t, err)
	scopes = append(scopes, readScope)
	modScope, err := token_scopes.Storage_Modify.Path("/")
	assert.NoError(t, err)
	scopes = append(scopes, modScope)
	tokenConfig.AddScopes(scopes...)
	token, err := tokenConfig.CreateToken()
	assert.NoError(t, err)
	tempToken, err := os.CreateTemp(t.TempDir(), "token")
	assert.NoError(t, err, "Error creating temp token file")
	defer os.Remove(tempToken.Name())
	_, err = tempToken.WriteString(token)
	assert.NoError(t, err, "Error writing to temp token file")
	tempToken.Close()
	// Disable progress bars to not reuse the same mpb instance
	viper.Set("Logging.DisableProgressBars", true)

	// Make directories for test within origin exports
	destDir1 := filepath.Join(fed.Exports[0].StoragePrefix, "test")
	require.NoError(t, os.MkdirAll(destDir1, os.FileMode(0755)))
	destDir2 := filepath.Join(fed.Exports[1].StoragePrefix, "test")
	require.NoError(t, os.MkdirAll(destDir2, os.FileMode(0755)))

	// This tests object ls with no flags set
	t.Run("testPelicanObjectLsNoFlags", func(t *testing.T) {
		for _, export := range fed.Exports {
			listURL := fmt.Sprintf("pelican://%s:%d%s", param.Server_Hostname.GetString(), param.Server_WebPort.GetInt(), export.FederationPrefix)
			if export.Capabilities.PublicReads {
				get, err := client.DoList(fed.Ctx, listURL, client.WithTokenLocation(""))
				require.NoError(t, err)
				require.Len(t, get, 2)
			} else {
				get, err := client.DoList(fed.Ctx, listURL, client.WithTokenLocation(tempToken.Name()))
				require.NoError(t, err)
				require.Len(t, get, 2)
			}
		}
	})

	t.Run("testPelicanObjectLsNoTokForProtectedNs", func(t *testing.T) {
		for _, export := range fed.Exports {
			listURL := fmt.Sprintf("pelican://%s:%d%s", param.Server_Hostname.GetString(), param.Server_WebPort.GetInt(), export.FederationPrefix)
			if !export.Capabilities.PublicReads {
				get, err := client.DoList(fed.Ctx, listURL, client.WithTokenLocation(""))
				require.Error(t, err)
				assert.Len(t, get, 0)
				assert.Contains(t, err.Error(), "failed to get token for transfer: failed to find or generate a token as required")

				// No error if it's with token
				get, err = client.DoList(fed.Ctx, listURL, client.WithTokenLocation(tempToken.Name()))
				require.NoError(t, err)
				require.Len(t, get, 2)
			} else {
				get, err := client.DoList(fed.Ctx, listURL, client.WithTokenLocation(tempToken.Name()))
				require.NoError(t, err)
				require.Len(t, get, 2)
			}
		}
	})

	// Test we fail when we have an incorrect namespace
	t.Run("testPelicanObjectLsFailWhenNamespaceIncorrect", func(t *testing.T) {
		// set the prefix to /first instead of /first/namespace
		federationPrefix := "/first/"
		listURL := fmt.Sprintf("pelican://%s:%s%s", param.Server_Hostname.GetString(), strconv.Itoa(param.Server_WebPort.GetInt()), federationPrefix)

		_, err := client.DoList(fed.Ctx, listURL, nil, client.WithTokenLocation(tempToken.Name()))
		require.Error(t, err)
		require.Contains(t, err.Error(), "404: No namespace found for path. Either it doesn't exist, or the Director is experiencing problems")
	})
}

// This tests object ls but for an origin that supports listings but with an object store that does not support PROPFIND.
// We should get a 405 returned. This is a separate test since we need a completely different origin
func TestObjectList405Error(t *testing.T) {
	viper.Reset()
	viper.Set("ConfigDir", t.TempDir())
	server_utils.ResetOriginExports()
	defer viper.Reset()
	defer server_utils.ResetOriginExports()
	err := config.InitClient()
	require.NoError(t, err)

	// Set up our http backend so that we can return a 405 on a PROPFIND
	body := "Hello, World!"
	srv := httptest.NewServer(http.HandlerFunc(func(w http.ResponseWriter, r *http.Request) {
		if r.Method == "HEAD" && r.URL.Path == "/test2/hello_world" {
			w.Header().Set("Content-Length", strconv.Itoa(len(body)))
			w.WriteHeader(http.StatusOK)
			return
		} else if r.Method == "GET" && r.URL.Path == "/test2/hello_world" {
			w.Header().Set("Content-Length", strconv.Itoa(len(body)))
			w.WriteHeader(http.StatusPartialContent)
			_, err := w.Write([]byte(body))
			require.NoError(t, err)
			return
		} else if r.Method == "PROPFIND" && r.URL.Path == "/test2/hello_world" {
			w.WriteHeader(http.StatusMethodNotAllowed)
		}
	}))
	defer srv.Close()
	viper.Set("Origin.HttpServiceUrl", srv.URL+"/test2")

	config.InitConfig()
	fed := fed_test_utils.NewFedTest(t, httpsOriginConfig)
	host := param.Server_Hostname.GetString() + ":" + strconv.Itoa(param.Server_WebPort.GetInt())

	_, err = client.DoList(fed.Ctx, "pelican://"+host+"/test/hello_world")
	require.Error(t, err)
	require.Contains(t, err.Error(), "405: object listings are not supported by the specified origin")
}<|MERGE_RESOLUTION|>--- conflicted
+++ resolved
@@ -25,12 +25,9 @@
 	"context"
 	_ "embed"
 	"fmt"
-<<<<<<< HEAD
 	"io"
-=======
 	"net/http"
 	"net/http/httptest"
->>>>>>> cd64832d
 	"net/url"
 	"os"
 	"path/filepath"
