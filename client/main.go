--- conflicted
+++ resolved
@@ -181,14 +181,7 @@
 		}
 	}()
 
-	destUri, err := url.Parse(destination)
-	if err != nil {
-		log.Errorln("Failed to parse destination URL")
-		return
-	}
-
-	// Check if we understand the found url scheme
-	err = schemeUnderstood(destUri.Scheme)
+	pUrl, err := ParseRemoteAsPUrl(ctx, destination)
 	if err != nil {
 		return
 	}
@@ -208,7 +201,7 @@
 	if err != nil {
 		return
 	}
-	return tc.CacheInfo(ctx, destUri)
+	return tc.CacheInfo(ctx, pUrl.GetRawUrl())
 }
 
 func GetObjectServerHostnames(ctx context.Context, testFile string) (urls []string, err error) {
@@ -329,12 +322,8 @@
 	}
 
 	// Get our token if needed
-<<<<<<< HEAD
-	token := newTokenGenerator(remoteObjectUrl, &dirResp, false, true)
+	token := newTokenGenerator(pUrl, &dirResp, false, true)
 	collectionsOverride := ""
-=======
-	token := newTokenGenerator(pUrl, &dirResp, false, true)
->>>>>>> eeb07000
 	for _, option := range options {
 		switch option.Ident() {
 		case identTransferOptionTokenLocation{}:
