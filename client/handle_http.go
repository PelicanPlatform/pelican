/***************************************************************
 *
 * Copyright (C) 2024, University of Nebraska-Lincoln
 *
 * Licensed under the Apache License, Version 2.0 (the "License"); you
 * may not use this file except in compliance with the License.  You may
 * obtain a copy of the License at
 *
 *    http://www.apache.org/licenses/LICENSE-2.0
 *
 * Unless required by applicable law or agreed to in writing, software
 * distributed under the License is distributed on an "AS IS" BASIS,
 * WITHOUT WARRANTIES OR CONDITIONS OF ANY KIND, either express or implied.
 * See the License for the specific language governing permissions and
 * limitations under the License.
 *
 ***************************************************************/

package client

import (
	"bytes"
	"context"
	"fmt"
	"io"
	"io/fs"
	"net"
	"net/http"
	"net/http/httputil"
	"net/url"
	"os"
	"path"
	"reflect"
	"regexp"
	"slices"
	"strconv"
	"strings"
	"sync"
	"sync/atomic"
	"syscall"
	"time"

	"github.com/VividCortex/ewma"
	"github.com/google/uuid"
	"github.com/lestrrat-go/option"
	"github.com/opensaucerer/grab/v3"
	"github.com/pkg/errors"
	log "github.com/sirupsen/logrus"
	"github.com/studio-b12/gowebdav"
	"github.com/vbauerster/mpb/v8"
	"golang.org/x/sync/errgroup"
	"golang.org/x/time/rate"

	"github.com/pelicanplatform/pelican/config"
	"github.com/pelicanplatform/pelican/error_codes"
	"github.com/pelicanplatform/pelican/param"
	"github.com/pelicanplatform/pelican/pelican_url"
	"github.com/pelicanplatform/pelican/server_structs"
)

var (
	progressCtrOnce sync.Once
	progressCtr     *mpb.Progress

	stoppedTransferDebugLine sync.Once

	PelicanError error_codes.PelicanError
)

type (
	logFields string

	classAd string

<<<<<<< HEAD
	cacheItem struct {
		url pelicanUrl
		err error
	}

	transferType int

=======
>>>>>>> eeb07000
	// Error type for when the transfer started to return data then completely stopped
	StoppedTransferError struct {
		BytesTransferred int64
		StoppedTime      time.Duration
		CacheHit         bool
		Upload           bool
	}

	// SlowTransferError is an error that is returned when a transfer takes longer than the configured timeout
	SlowTransferError struct {
		BytesTransferred int64
		BytesPerSecond   int64
		BytesTotal       int64
		Duration         time.Duration
		CacheAge         time.Duration
	}

	// ConnectionSetupError is an error that is returned when a connection to the remote server fails
	ConnectionSetupError struct {
		URL string
		Err error
	}

	HeaderTimeoutError struct{}

	NetworkResetError struct{}

	allocateMemoryError struct {
		Err error
	}

	dirListingNotSupportedError struct {
		Err error
	}

	// Transfer attempt error wraps an error with information about the service/proxy used
	TransferAttemptError struct {
		serviceHost string
		proxyHost   string
		isUpload    bool
		isProxyErr  bool
		err         error
	}

	// StatusCodeError is a wrapper around grab.StatusCodeErorr that indicates the server returned
	// a non-200 code.
	//
	// The wrapper is done to provide a Pelican-based error hierarchy in case we ever decide to have
	// a different underlying download package.
	StatusCodeError grab.StatusCodeError

	// Represents the results of a single object transfer,
	// potentially across multiple attempts / retries.
	TransferResults struct {
		jobId             uuid.UUID // The job ID this result corresponds to
		job               *TransferJob
		Error             error
		TransferredBytes  int64
		TransferStartTime time.Time
		Scheme            string
		Attempts          []TransferResult
	}

	TransferResult struct {
		Number            int           // indicates which attempt this is
		TransferFileBytes int64         // how much each attempt downloaded
		TimeToFirstByte   time.Duration // how long it took to download the first byte
		TransferEndTime   time.Time     // when the transfer ends
		TransferTime      time.Duration // amount of time we were transferring per attempt (in seconds)
		CacheAge          time.Duration // age of the data reported by the cache
		Endpoint          string        // which origin did it use
		ServerVersion     string        // version of the server
		Error             error         // what error the attempt returned (if any)
	}

	clientTransferResults struct {
		id      uuid.UUID       // ID of the client that created the job
		results TransferResults // Actual transfer results
	}

	// A structure representing a single endpoint we will attempt a transfer against.
	transferAttemptDetails struct {
		// Url of the server's hostname and port
		Url *url.URL

		// Proxy specifies if a proxy should be used
		Proxy bool

		// If the Url scheme is unix, this is the path to connect to
		UnixSocket string

		// Specifies the pack option in the transfer URL
		PackOption string

		// Cache age, if known
		CacheAge time.Duration

		// Whether or not the cache has been queried
		CacheQuery bool
	}

	// A structure representing a single file to transfer.
	transferFile struct {
		ctx        context.Context
		engine     *TransferEngine
		job        *TransferJob
		callback   TransferCallbackFunc
		remoteURL  *url.URL
		localPath  string
		token      *tokenGenerator
		xferType   transferType
		packOption string
		attempts   []transferAttemptDetails
		project    string
		err        error
	}

	// A representation of a "transfer job".  The job
	// can be submitted to the client library, resulting
	// in one or more transfers (if recursive is true).
	// We assume the transfer job is potentially queued for a
	// long time and all the transfers generated by this job will
	// use the same namespace and token.
	TransferJob struct {
		ctx            context.Context
		cancel         context.CancelFunc
		callback       TransferCallbackFunc
		uuid           uuid.UUID
		remoteURL      *pelican_url.PelicanURL
		lookupDone     atomic.Bool
		lookupErr      error
		activeXfer     atomic.Int64
		totalXfer      int
		localPath      string
		xferType       transferType
		recursive      bool
		skipAcquire    bool
		syncLevel      SyncLevel  // Policy for handling synchronization when the destination exists
		prefObjServers []*url.URL // holds any client-requested caches/origins
		dirResp        server_structs.DirectorResponse
		directorUrl    string
		token          *tokenGenerator
		project        string
	}

	// A TransferJob associated with a client's request
	clientTransferJob struct {
		uuid uuid.UUID
		job  *TransferJob
	}

	// A transferFile associated with a client request
	clientTransferFile struct {
		uuid  uuid.UUID
		jobId uuid.UUID
		file  *transferFile
	}

	// Different types of synchronization for recursize transfers
	SyncLevel int

	// An object able to process transfer jobs.
	TransferEngine struct {
		ctx             context.Context // The context provided upon creation of the engine.
		cancel          context.CancelFunc
		egrp            *errgroup.Group // The errgroup for the worker goroutines
		work            chan *clientTransferJob
		files           chan *clientTransferFile
		results         chan *clientTransferResults
		jobLookupDone   chan *clientTransferJob // Indicates the job lookup handler is done with the job
		workersActive   int
		resultsMap      map[uuid.UUID]chan *TransferResults
		workMap         map[uuid.UUID]chan *TransferJob
		notifyChan      chan bool
		closeChan       chan bool
		closeDoneChan   chan bool
		ewmaTick        *time.Ticker
		ewma            ewma.MovingAverage
		ewmaVal         atomic.Int64
		ewmaCtr         atomic.Int64
		clientLock      sync.RWMutex
		pelicanUrlCache *pelican_url.Cache
	}

	TransferCallbackFunc = func(path string, downloaded int64, totalSize int64, completed bool)

	// A client to the transfer engine.
	TransferClient struct {
		id             uuid.UUID
		ctx            context.Context
		cancel         context.CancelFunc
		callback       TransferCallbackFunc
		engine         *TransferEngine
		skipAcquire    bool      // Enable/disable the token acquisition logic.  Defaults to acquiring a token
		syncLevel      SyncLevel // Policy for the client to synchronize data
		tokenLocation  string    // Location of a token file to use for transfers
		token          string    // Token that should be used for transfers
		work           chan *TransferJob
		closed         bool
		prefObjServers []*url.URL // holds any client-requested caches/origins
		results        chan *TransferResults
		finalResults   chan TransferResults
		setupResults   sync.Once
	}

	TransferOption                    = option.Interface
	identTransferOptionCaches         struct{}
	identTransferOptionCallback       struct{}
	identTransferOptionTokenLocation  struct{}
	identTransferOptionAcquireToken   struct{}
	identTransferOptionToken          struct{}
	identTransferOptionSynchronize    struct{}
	identTransferOptionCollectionsUrl struct{}

	transferDetailsOptions struct {
		NeedsToken bool
		PackOption string
	}
)

const (
	ewmaInterval = 15 * time.Second

	projectName classAd = "ProjectName"
	jobId       classAd = "GlobalJobId"

	SyncNone  = iota // When synchronizing, always re-transfer, regardless of existence at destination.
	SyncExist        // Skip synchronization transfer if the destination exists
	SyncSize         // Skip synchronization transfer if the destination exists and matches the current source size

	transferTypeDownload transferType = iota // Transfer is downloading from the federation
	transferTypeUpload                       // Transfer is uploading to the federation
	transferTypePrestage                     // Transfer is staging at a federation cache
)

// Function for merging two contexts together into one (returning a cancel)
func mergeCancel(ctx1, ctx2 context.Context) (context.Context, context.CancelFunc) {
	newCtx, cancel := context.WithCancel(ctx1)
	stop := context.AfterFunc(ctx2, func() {
		cancel()
	})
	return newCtx, func() {
		stop()
		cancel()
	}
}

// The progress container object creates several
// background goroutines.  Instead of creating the object
// globally, create it on first use.  This avoids having
// the progress container routines launch in the server.
func getProgressContainer() *mpb.Progress {
	progressCtrOnce.Do(func() {
		progressCtr = mpb.New()
	})
	return progressCtr
}

func (e *HeaderTimeoutError) Error() string {
	return "timeout waiting for HTTP response (TCP connection successful)"
}

func (e *HeaderTimeoutError) Is(target error) bool {
	_, ok := target.(*HeaderTimeoutError)
	return ok
}

func (e *NetworkResetError) Error() string {
	return "the existing TCP connection was broken (potentially caused by server restart or NAT/firewall issue)"

}

func (e *StoppedTransferError) Error() (errMsg string) {
	if e.StoppedTime > 0 {
		errMsg = "no progress for more than " + e.StoppedTime.Truncate(time.Millisecond).String()
	} else {
		errMsg = "no progress"
	}
	errMsg += " after " + ByteCountSI(e.BytesTransferred) + " transferred"
	if !e.Upload {
		if e.CacheHit {
			errMsg += " (cache hit)"
		} else {
			errMsg += " (cache miss)"
		}
	}
	return
}

func (e *StoppedTransferError) Is(target error) bool {
	_, ok := target.(*StoppedTransferError)
	return ok
}

func (e *allocateMemoryError) Error() string {
	return e.Err.Error()
}

func (e *allocateMemoryError) Unwrap() error {
	return e.Err
}

func (e *allocateMemoryError) Is(target error) bool {
	_, ok := target.(*allocateMemoryError)
	return ok
}

func (e *dirListingNotSupportedError) Error() string {
	return e.Err.Error()
}

func (e *dirListingNotSupportedError) Unwrap() error {
	return e.Err
}

func (e *dirListingNotSupportedError) Is(target error) bool {
	_, ok := target.(*dirListingNotSupportedError)
	return ok
}

type HttpErrResp struct {
	Code int
	Err  string
}

func (e *HttpErrResp) Error() string {
	return e.Err
}

func (e *SlowTransferError) Error() (errMsg string) {
	errMsg = "cancelled transfer, too slow; detected speed=" +
		ByteCountSI(e.BytesPerSecond) +
		"/s, total transferred=" +
		ByteCountSI(e.BytesTransferred) +
		", total transfer time=" +
		e.Duration.Round(time.Millisecond).String()
	if e.CacheAge == 0 {
		errMsg += ", cache miss"
	} else if e.CacheAge > 0 {
		errMsg += ", cache hit"
	}
	return
}

func (e *SlowTransferError) Is(target error) bool {
	_, ok := target.(*SlowTransferError)
	return ok
}

// Determines whether or not we can interact with the site HTTP proxy
func isProxyEnabled() bool {
	if _, isSet := os.LookupEnv("http_proxy"); !isSet {
		return false
	}
	if param.Client_DisableHttpProxy.GetBool() {
		return false
	}
	return true
}

// Determine whether we are allowed to skip the proxy as a fallback
func CanDisableProxy() bool {
	return !param.Client_DisableProxyFallback.GetBool()
}

func (e *ConnectionSetupError) Error() string {
	if e.Err != nil {
		if len(e.URL) > 0 {
			return "failed connection setup to " + e.URL + ": " + e.Err.Error()
		} else {
			return "failed connection setup: " + e.Err.Error()
		}
	} else {
		return "Connection to remote server failed"
	}

}

func (e *ConnectionSetupError) Unwrap() error {
	return e.Err
}

func (e *ConnectionSetupError) Is(target error) bool {
	_, ok := target.(*ConnectionSetupError)
	return ok
}

func (e *StatusCodeError) Error() string {
	if int(*e) == http.StatusGatewayTimeout {
		return "cache timed out waiting on origin"
	}
	return (*grab.StatusCodeError)(e).Error()
}

func (e *StatusCodeError) Is(target error) bool {
	sce, ok := target.(*StatusCodeError)
	if !ok {
		return false
	}
	return int(*sce) == int(*e)
}

func (tae *TransferAttemptError) Error() (errMsg string) {
	errMsg = "failed download from "
	if tae.isUpload {
		errMsg = "failed upload to "
	}
	if tae.serviceHost == "" {
		errMsg += "unknown host"
	} else {
		errMsg += tae.serviceHost
	}
	if tae.isProxyErr {
		if tae.proxyHost == "" {
			errMsg += " due to unknown proxy"
		} else {
			errMsg += " due to proxy " + tae.proxyHost
		}
	} else if tae.proxyHost != "" {
		errMsg += "+proxy=" + tae.proxyHost
	}
	if tae.err != nil {
		errMsg += ": " + tae.err.Error()
	}
	return
}

func (tae *TransferAttemptError) Unwrap() error {
	return tae.err
}

func (tae *TransferAttemptError) Is(target error) bool {
	other, ok := target.(*TransferAttemptError)
	if !ok {
		return false
	}
	return tae.isUpload == other.isUpload && tae.serviceHost == other.serviceHost && tae.isProxyErr == other.isProxyErr && tae.proxyHost == other.proxyHost
}

func compatToDuration(dur time.Duration, paramName string) (result time.Duration) {
	// Backward compat: some parameters were previously integers, in seconds.
	// If you give viper an integer without a suffix then it interprets it as a
	// number in *nanoseconds*.  We assume that's not the intent and, if under a
	// microsecond, assume that the user really meant seconds.
	if dur < time.Microsecond {
		log.Warningf("%s must be given as a duration, not an integer; try setting it as '%ds'", paramName, dur.Nanoseconds())
		result = time.Duration(dur.Nanoseconds()) * time.Second
	} else {
		result = dur
	}
	return
}

func newTransferAttemptError(service string, proxy string, isProxyErr bool, isUpload bool, err error) (tae *TransferAttemptError) {
	tae = &TransferAttemptError{
		serviceHost: service,
		proxyHost:   proxy,
		isProxyErr:  isProxyErr,
		isUpload:    isUpload,
		err:         err,
	}
	return
}

// hasPort test the host if it includes a port
func hasPort(host string) bool {
	var checkPort = regexp.MustCompile("^.*:[0-9]+$")
	return checkPort.MatchString(host)
}

// Create a new transfer results object
func newTransferResults(job *TransferJob) TransferResults {
	return TransferResults{
		job:      job,
		jobId:    job.uuid,
		Attempts: make([]TransferResult, 0),
	}
}

func (tr TransferResults) ID() string {
	return tr.jobId.String()
}

// Returns a new transfer engine object whose lifetime is tied
// to the provided context.  Will launcher worker goroutines to
// handle the underlying transfers
func NewTransferEngine(ctx context.Context) (te *TransferEngine, err error) {
	// If we did not initClient yet, we should fail to avoid unexpected/undesired behavior
	if !config.IsClientInitialized() {
		return nil, errors.New("client has not been initialized, unable to create transfer engine")
	}

	ctx, cancel := context.WithCancel(ctx)
	egrp, _ := errgroup.WithContext(ctx)
	work := make(chan *clientTransferJob, 5)
	files := make(chan *clientTransferFile)
	results := make(chan *clientTransferResults, 5)

	// Start the URL cache to avoid repeated metadata queries
	pelicanUrlCache := pelican_url.StartCache()

	te = &TransferEngine{
		ctx:             ctx,
		cancel:          cancel,
		egrp:            egrp,
		work:            work,
		files:           files,
		results:         results,
		resultsMap:      make(map[uuid.UUID]chan *TransferResults),
		workMap:         make(map[uuid.UUID]chan *TransferJob),
		jobLookupDone:   make(chan *clientTransferJob, 5),
		notifyChan:      make(chan bool),
		closeChan:       make(chan bool),
		closeDoneChan:   make(chan bool),
		ewmaTick:        time.NewTicker(ewmaInterval),
		ewma:            ewma.NewMovingAverage(),
		pelicanUrlCache: pelicanUrlCache,
	}
	workerCount := param.Client_WorkerCount.GetInt()
	if workerCount <= 0 {
		return nil, errors.New("worker count must be a positive integer")
	}
	for idx := 0; idx < workerCount; idx++ {
		egrp.Go(func() error {
			return runTransferWorker(ctx, te.files, te.results)
		})
	}
	te.workersActive = workerCount
	egrp.Go(te.runMux)
	egrp.Go(te.runJobHandler)
	return
}

// Create an option that provides a callback for a TransferClient
//
// The callback is invoked periodically by one of the transfer workers,
// with inputs of the local path (e.g., source on upload), the current
// bytes transferred, and the total object size
func WithCallback(callback TransferCallbackFunc) TransferOption {
	return option.New(identTransferOptionCallback{}, callback)
}

// Override collections URL to be used by the TransferClient
func WithCollectionsUrl(url string) TransferOption {
	return option.New(identTransferOptionCollectionsUrl{}, url)
}

// Create an option to override the cache list
func WithCaches(caches ...*url.URL) TransferOption {
	return option.New(identTransferOptionCaches{}, caches)
}

// Create an option to override the token locating logic
//
// This will force the transfer to use a specific file for the token
// contents instead of doing any sort of auto-detection
func WithTokenLocation(location string) TransferOption {
	return option.New(identTransferOptionTokenLocation{}, location)
}

// Create an option to provide a specific token to the transfer
//
// The contents of the token will be used as part of the HTTP request
func WithToken(token string) TransferOption {
	return option.New(identTransferOptionToken{}, token)
}

// Create an option to specify the token acquisition logic
//
// Token acquisition (e.g., using OAuth2 to get a token when one
// isn't found in the environment) defaults to `true` but can be
// disabled with this options
func WithAcquireToken(enable bool) TransferOption {
	return option.New(identTransferOptionAcquireToken{}, enable)
}

// Create an option to specify the object synchronization level
//
// The synchronization level specifies what to do if the destination
// object already exists.
func WithSynchronize(level SyncLevel) TransferOption {
	return option.New(identTransferOptionSynchronize{}, level)
}

// Create a new client to work with an engine
func (te *TransferEngine) NewClient(options ...TransferOption) (client *TransferClient, err error) {
	log.Debugln("Making new clients")
	id, err := uuid.NewV7()
	if err != nil {
		err = errors.Wrap(err, "Unable to create new UUID for client")
		return
	}
	client = &TransferClient{
		engine:  te,
		id:      id,
		results: make(chan *TransferResults),
		work:    make(chan *TransferJob),
	}
	client.ctx, client.cancel = context.WithCancel(te.ctx)

	for _, option := range options {
		switch option.Ident() {
		case identTransferOptionCaches{}:
			client.prefObjServers = option.Value().([]*url.URL)
		case identTransferOptionCallback{}:
			client.callback = option.Value().(TransferCallbackFunc)
		case identTransferOptionTokenLocation{}:
			client.tokenLocation = option.Value().(string)
		case identTransferOptionAcquireToken{}:
			client.skipAcquire = !option.Value().(bool)
		case identTransferOptionToken{}:
			client.token = option.Value().(string)
		case identTransferOptionSynchronize{}:
			client.syncLevel = option.Value().(SyncLevel)
		}
	}
	func() {
		te.clientLock.Lock()
		defer te.clientLock.Unlock()
		te.resultsMap[id] = client.results
		te.workMap[id] = client.work
	}()
	log.Debugln("Created new client", id.String())
	select {
	case <-te.ctx.Done():
		log.Debugln("New client unable to start; transfer engine has been canceled")
		err = te.ctx.Err()
	case te.notifyChan <- true:
	}
	return
}

// Initiates a shutdown of the transfer engine.
// Waits until all workers have finished
func (te *TransferEngine) Shutdown() error {
	te.Close()
	<-te.closeDoneChan
	te.ewmaTick.Stop()
	te.pelicanUrlCache.Stop()
	te.cancel()

	err := te.egrp.Wait()
	if err != nil && err != context.Canceled {
		return err
	}
	return nil
}

// Closes the TransferEngine.  No new work may
// be submitted.  Any ongoing work will continue
func (te *TransferEngine) Close() {
	select {
	case <-te.ctx.Done():
	case te.closeChan <- true:
	}
}

// If we've detected a job is done, clean up the active job state map
func (te *TransferEngine) finishJob(activeJobs *map[uuid.UUID][]*TransferJob, job *TransferJob, id uuid.UUID) {
	if len((*activeJobs)[id]) == 1 {
		log.Debugln("Job", job.ID(), "is done for client", id.String(), "which has no active jobs remaining")
		// Delete the job from the list of active jobs
		delete(*activeJobs, id)
		func() {
			te.clientLock.Lock()
			defer te.clientLock.Unlock()
			// If the client is closed and there are no remaining
			// jobs for that client, we can close the results channel
			// for the client -- a clean shutdown of the client.
			if te.workMap[id] == nil {
				close(te.resultsMap[id])
				log.Debugln("Client", id.String(), "has no more work and is finished shutting down")
			}
		}()
	} else {
		// Scan through the list of active jobs, removing the recently
		// completed one and saving the updated list.
		newJobList := make([]*TransferJob, 0, len((*activeJobs)[id]))
		for _, oldJob := range (*activeJobs)[id] {
			if oldJob.uuid != job.uuid {
				newJobList = append(newJobList, oldJob)
			}
		}
		(*activeJobs)[id] = newJobList
		log.Debugln("Job", job.ID(), "is done for client", id.String(), " which has", len(newJobList), "jobs remaining")
	}
}

// Launches a helper goroutine that ensures completed
// transfer results are routed back to their requesting
// channels
func (te *TransferEngine) runMux() error {
	tmpResults := make(map[uuid.UUID][]*TransferResults)
	activeJobs := make(map[uuid.UUID][]*TransferJob)
	var clientJob *clientTransferJob
	closing := false
	closedWorkChan := false
	// The main body of the routine; continuously select on one of the channels,
	// which indicate some event occurs, until an exit condition is met.
	for {
		// The channels we interact with on depend on how many clients and how many results we have.
		// Since this is dynamic, we can't do a fixed-size case statement and instead need to use reflect.Select.
		// This helper function iterates through the TransferEngine's internals with a read-lock held, building up
		// the list of work.
		cases, workMap, workKeys, resultsMap, resultsKeys := func() (cases []reflect.SelectCase, workMap map[uuid.UUID]chan *TransferJob, workKeys []uuid.UUID, resultsMap map[uuid.UUID]chan *TransferResults, resultsKeys []uuid.UUID) {
			te.clientLock.RLock()
			defer te.clientLock.RUnlock()
			workMap = make(map[uuid.UUID]chan *TransferJob, len(te.workMap))
			ctr := 0
			workKeys = make(uuid.UUIDs, 0)
			for key, val := range te.workMap {
				if val != nil {
					workKeys = append(workKeys, key)
				}
			}
			cases = make([]reflect.SelectCase, len(workKeys)+len(tmpResults)+7)
			sortFunc := func(a, b uuid.UUID) int {
				return bytes.Compare(a[:], b[:])
			}
			// Only listen for more incoming work if we're not waiting to send a client job to the
			// jobs-to-objects worker
			slices.SortFunc(workKeys, sortFunc)
			for _, key := range workKeys {
				workMap[key] = te.workMap[key]
				cases[ctr].Dir = reflect.SelectRecv
				if clientJob == nil {
					cases[ctr].Chan = reflect.ValueOf(workMap[key])
				} else {
					cases[ctr].Chan = reflect.ValueOf(nil)
				}
				ctr++
			}
			resultsMap = make(map[uuid.UUID]chan *TransferResults, len(tmpResults))
			resultsKeys = make([]uuid.UUID, 0)
			for key := range tmpResults {
				resultsKeys = append(resultsKeys, key)
			}
			slices.SortFunc(resultsKeys, sortFunc)
			for _, key := range resultsKeys {
				resultsMap[key] = te.resultsMap[key]
				cases[ctr].Dir = reflect.SelectSend
				cases[ctr].Chan = reflect.ValueOf(resultsMap[key])
				cases[ctr].Send = reflect.ValueOf(tmpResults[key][0])
				ctr++
			}
			// Notification a new client has been started; recompute the channels
			cases[ctr].Dir = reflect.SelectRecv
			cases[ctr].Chan = reflect.ValueOf(te.notifyChan)
			// Notification that a transfer has finished.
			cases[ctr+1].Dir = reflect.SelectRecv
			cases[ctr+1].Chan = reflect.ValueOf(te.results)
			// Buffer the jobs to send to the job-to-objects worker.
			if clientJob == nil {
				cases[ctr+2].Dir = reflect.SelectRecv
				cases[ctr+2].Chan = reflect.ValueOf(nil)
			} else {
				cases[ctr+2].Dir = reflect.SelectSend
				cases[ctr+2].Chan = reflect.ValueOf(te.work)
				cases[ctr+2].Send = reflect.ValueOf(clientJob)
			}
			// Notification that the TransferEngine has been cancelled; shutdown immediately
			cases[ctr+3].Dir = reflect.SelectRecv
			cases[ctr+3].Chan = reflect.ValueOf(te.ctx.Done())
			// Notification the translation from job-to-file has been completed.
			cases[ctr+4].Dir = reflect.SelectRecv
			cases[ctr+4].Chan = reflect.ValueOf(te.jobLookupDone)
			// Notification the transfer engine has been "closed".  No more jobs will come in
			// and shutdown can start.
			cases[ctr+5].Dir = reflect.SelectRecv
			cases[ctr+5].Chan = reflect.ValueOf(te.closeChan)
			// The transfer engine keeps statistics on the number of concurrent transfers occur
			// (this is later used to normalize the minimum transfer rate); this ticker periodically
			// will recalculate the average.
			cases[ctr+6].Dir = reflect.SelectRecv
			cases[ctr+6].Chan = reflect.ValueOf(te.ewmaTick.C)
			return
		}()
		if closing && len(workMap) == 0 && !closedWorkChan {
			// If there's no more incoming work, we can safely close the work channel
			// which will cause the job-to-file worker to shutdown.
			close(te.work)
			closedWorkChan = true
		}
		// Statement purposely left commented out; too heavyweight/noisy to leave in at runtime but useful for developer debugging.
		//log.Debugf("runMux running with %d active client channels and sending %d client responses", len(workMap), len(resultsMap))
		chosen, recv, ok := reflect.Select(cases)
		if chosen < len(workMap) {
			// One of the clients has produced work.  Send it to the central queue.
			id := workKeys[chosen]
			if !ok {
				// Client has closed its input channels.  See if we're done.
				func() {
					te.clientLock.Lock()
					defer te.clientLock.Unlock()
					te.workMap[id] = nil
				}()
				if activeJobs[id] == nil {
					close(te.resultsMap[id])
				}
				continue
			}
			job := recv.Interface().(*TransferJob)
			clientJob = &clientTransferJob{job: job, uuid: id}
			clientJobs := activeJobs[id]
			if clientJobs == nil {
				clientJobs = make([]*TransferJob, 0)
			}
			clientJobs = append(clientJobs, job)
			activeJobs[id] = clientJobs
		} else if chosen < len(workMap)+len(resultsMap) {
			// One of the "write" channels has been sent some results.
			id := resultsKeys[chosen-len(workMap)]
			clientJob := tmpResults[id][0]
			job := clientJob.job
			job.activeXfer.Add(-1)
			// Test to see if the transfer job is done (true if job-to-file translation
			// has completed and there are no remaining active transfers)
			if job.lookupDone.Load() && job.activeXfer.Load() == 0 {
				te.finishJob(&activeJobs, job, id)
			}
			if len(tmpResults[id]) == 1 {
				// The last result back to this client has been sent; delete the
				// slice from the map and check if the overall job is done.
				delete(tmpResults, id)
			} else {
				tmpResults[id] = tmpResults[id][1:]
			}
		} else if chosen == len(workMap)+len(resultsMap) {
			// The notify channel is meant to let the engine know
			// a new client has joined.  We should restart the for loop,
			// recalculating the channels with the new entry.
			continue
		} else if chosen == len(workMap)+len(resultsMap)+1 {
			// Receive transfer results from one of the engine's workers
			result := recv.Interface().(*clientTransferResults)
			if result == nil {
				te.workersActive--
				if te.workersActive == 0 {
					te.closeDoneChan <- true
					close(te.closeDoneChan)
					return nil
				}
			} else {
				resultBuffer := tmpResults[result.id]
				if resultBuffer == nil {
					resultBuffer = make([]*TransferResults, 0)
				}
				tmpResults[result.id] = append(resultBuffer, &result.results)
			}
		} else if chosen == len(workMap)+len(resultsMap)+2 {
			// Sent the buffered job to the job-to-objects worker.  Clear
			// out the buffer so that we can pull in more work.
			clientJob = nil
		} else if chosen == len(workMap)+len(resultsMap)+3 {
			// Engine's context has been cancelled; immediately exit.
			log.Debugln("Transfer engine has been cancelled")
			close(te.closeDoneChan)
			return te.ctx.Err()
		} else if chosen == len(workMap)+len(resultsMap)+4 {
			// Notification that a job has been processed into files (or failed)
			job := recv.Interface().(*clientTransferJob)
			job.job.lookupDone.Store(true)
			// If no transfers were created or we have an error, the job is no
			// longer active
			if job.job.lookupErr != nil || job.job.totalXfer == 0 {
				// Remove this job from the list of active jobs for the client.
				activeJobs[job.uuid] = slices.DeleteFunc(activeJobs[job.uuid], func(oldJob *TransferJob) bool {
					return oldJob.uuid == job.job.uuid
				})
				if len(activeJobs[job.uuid]) == 0 {
					func() {
						te.clientLock.Lock()
						defer te.clientLock.Unlock()
						// If the client is closed and there are no remaining
						// jobs for that client, we can close the results channel.
						if te.workMap[job.uuid] == nil {
							close(te.resultsMap[job.uuid])
						}
					}()
				}
			} else if job.job.activeXfer.Load() == 0 {
				// Transfer jobs were created but they all completed before the recursive directory
				// walk finished.
				te.finishJob(&activeJobs, job.job, job.uuid)
			}
		} else if chosen == len(workMap)+len(resultsMap)+5 {
			// Notification that the engine should shut down
			closing = true
			log.Debugln("Shutting down transfer engine")
			func() {
				te.clientLock.Lock()
				defer te.clientLock.Unlock()
				for _, channel := range te.workMap {
					if channel != nil {
						close(channel)
					}
				}
			}()
		} else {
			// EWMA tick.
			newVals := te.ewmaCtr.Swap(0)
			te.ewma.Add(float64(newVals))
			te.ewmaVal.Store(int64(te.ewma.Value()))
		}
	}
}

// Listen for new jobs on the engine's work queue and
// turn them into transferFile objects.
//
// Meant to be run as a standalone goroutine
func (te *TransferEngine) runJobHandler() error {
	for {
		select {
		case <-te.ctx.Done():
			log.Debugln("Job handler has been cancelled")
			return te.ctx.Err()
		case job, ok := <-te.work:
			if !ok {
				log.Debugln("Job handler has been shutdown")
				close(te.files)
				return nil
			}
			if job.job.ctx.Err() == context.Canceled {
				job.job.lookupErr = job.job.ctx.Err()
			} else {
				err := te.createTransferFiles(job)
				job.job.lookupErr = err
			}
			te.jobLookupDone <- job
		}
	}
}

// Create a new transfer job for the client
//
// The returned object can be further customized as desired.
// This function does not "submit" the job for execution.
func (tc *TransferClient) NewTransferJob(ctx context.Context, remoteUrl *url.URL, localPath string, upload bool, recursive bool, options ...TransferOption) (tj *TransferJob, err error) {

	id, err := uuid.NewV7()
	if err != nil {
		return
	}

	pUrl, err := ParseRemoteAsPUrl(ctx, remoteUrl.String())
	if err != nil {
		return
	}

	// See if we have a projectName defined
	project := searchJobAd(projectName)
	copyUrl := *pUrl // Make a copy of the input URL to avoid concurrent issues.
	if _, exists := copyUrl.Query()[pelican_url.QueryRecursive]; exists {
		recursive = true
	}
	tj = &TransferJob{
		prefObjServers: tc.prefObjServers,
		recursive:      recursive,
		localPath:      localPath,
		remoteURL:      &copyUrl,
		callback:       tc.callback,
		skipAcquire:    tc.skipAcquire,
		syncLevel:      tc.syncLevel,
		xferType:       transferTypeDownload,
		uuid:           id,
		project:        project,
		token:          newTokenGenerator(&copyUrl, nil, upload, !tc.skipAcquire),
	}
	if upload {
		tj.xferType = transferTypeUpload
	}
	if tc.token != "" {
		tj.token.SetToken(tc.token)
	}
	if tc.tokenLocation != "" {
		tj.token.SetTokenLocation(tc.tokenLocation)
	}

	tj.ctx, tj.cancel = mergeCancel(ctx, tc.ctx)

	for _, option := range options {
		switch option.Ident() {
		case identTransferOptionCaches{}:
			tj.prefObjServers = option.Value().([]*url.URL)
		case identTransferOptionCallback{}:
			tj.callback = option.Value().(TransferCallbackFunc)
		case identTransferOptionTokenLocation{}:
			tj.token.SetTokenLocation(option.Value().(string))
		case identTransferOptionAcquireToken{}:
			tj.token.EnableAcquire = option.Value().(bool)
		case identTransferOptionToken{}:
			tj.token.SetToken(option.Value().(string))
		case identTransferOptionSynchronize{}:
			tj.syncLevel = option.Value().(SyncLevel)
		}
	}

	tj.directorUrl = copyUrl.FedInfo.DirectorEndpoint
	dirResp, err := GetDirectorInfoForPath(tj.ctx, &copyUrl, upload, "")
	if err != nil {
		log.Errorln(err)
		err = errors.Wrapf(err, "failed to get namespace information for remote URL %s", pUrl.String())
		return
	}
	tj.dirResp = dirResp
	tj.token.DirResp = &dirResp

	if upload || dirResp.XPelNsHdr.RequireToken {
		contents, err := tj.token.get()
		if err != nil || contents == "" {
			return nil, errors.Wrap(err, "failed to get token for transfer")
		}

		// The director response may change if it's given a token; let's repeat the query.
		if contents != "" {
			dirResp, err = GetDirectorInfoForPath(tj.ctx, &copyUrl, upload, contents)
			if err != nil {
				log.Errorln(err)
				err = errors.Wrapf(err, "failed to get namespace information for remote URL %s", copyUrl.String())
				return nil, err
			}
			tj.dirResp = dirResp
			tj.token.DirResp = &dirResp
		}
	} else {
		tj.token = nil
	}

	// If we are a recursive download and using the director, we want to attempt to get directory listings from
	// PROPFINDing the director
	if recursive && !upload {
		collUrl := dirResp.XPelNsHdr.CollectionsUrl
		if collUrl == nil {
			return nil, errors.New("no collections URL found in director response")
		}
	}

	log.Debugf("Created new transfer job, ID %s client %s, for URL %s", tj.uuid.String(), tc.id.String(), copyUrl.String())
	return
}

// Create a new prestage job for the client
//
// The returned object can be further customized as desired.
// This function does not "submit" the job for execution.
func (tc *TransferClient) NewPrestageJob(ctx context.Context, remoteUrl *url.URL, options ...TransferOption) (tj *TransferJob, err error) {

	id, err := uuid.NewV7()
	if err != nil {
		return
	}

	// See if we have a projectName defined
	project := searchJobAd(projectName)

	pelicanURL, err := tc.engine.newPelicanURL(remoteUrl)
	if err != nil {
		err = errors.Wrap(err, "error generating metadata for specified url")
		return
	}

	copyUrl := *remoteUrl // Make a copy of the input URL to avoid concurrent issues.
	tj = &TransferJob{
		prefObjServers: tc.prefObjServers,
		remoteURL:      &copyUrl,
		callback:       tc.callback,
		skipAcquire:    tc.skipAcquire,
		syncLevel:      tc.syncLevel,
		xferType:       transferTypePrestage,
		uuid:           id,
		project:        project,
		token:          newTokenGenerator(&copyUrl, nil, false, !tc.skipAcquire),
	}
	if tc.token != "" {
		tj.token.SetToken(tc.token)
	}
	if tc.tokenLocation != "" {
		tj.token.SetTokenLocation(tc.tokenLocation)
	}

	tj.ctx, tj.cancel = mergeCancel(ctx, tc.ctx)

	for _, option := range options {
		switch option.Ident() {
		case identTransferOptionCaches{}:
			tj.prefObjServers = option.Value().([]*url.URL)
		case identTransferOptionCallback{}:
			tj.callback = option.Value().(TransferCallbackFunc)
		case identTransferOptionTokenLocation{}:
			tj.token.SetTokenLocation(option.Value().(string))
		case identTransferOptionAcquireToken{}:
			tj.token.EnableAcquire = option.Value().(bool)
		case identTransferOptionToken{}:
			tj.token.SetToken(option.Value().(string))
		case identTransferOptionSynchronize{}:
			tj.syncLevel = option.Value().(SyncLevel)
		}
	}

	tj.directorUrl = pelicanURL.directorUrl
	dirResp, err := GetDirectorInfoForPath(tj.ctx, remoteUrl.Path, pelicanURL.directorUrl, false, remoteUrl.RawQuery, "")
	if err != nil {
		log.Errorln(err)
		err = errors.Wrapf(err, "failed to get namespace information for remote URL %s", remoteUrl.String())
		return
	}
	tj.dirResp = dirResp
	tj.token.DirResp = &dirResp

	log.Debugln("Dir resp:", dirResp.XPelNsHdr)
	if dirResp.XPelNsHdr.RequireToken {
		contents, err := tj.token.get()
		if err != nil || contents == "" {
			return nil, errors.Wrap(err, "failed to get token for transfer")
		}

		// The director response may change if it's given a token; let's repeat the query.
		if contents != "" {
			dirResp, err = GetDirectorInfoForPath(tj.ctx, remoteUrl.Path, pelicanURL.directorUrl, false, remoteUrl.RawQuery, contents)
			if err != nil {
				log.Errorln(err)
				err = errors.Wrapf(err, "failed to get namespace information for remote URL %s", remoteUrl.String())
				return nil, err
			}
			tj.dirResp = dirResp
			tj.token.DirResp = &dirResp
		}
	} else {
		tj.token = nil
	}

	log.Debugf("Created new prestage job, ID %s client %s, for URL %s", tj.uuid.String(), tc.id.String(), remoteUrl.String())
	return
}

// Returns the status of the transfer job-to-file(s) lookup
//
// ok is true if the lookup has completed.
func (tj *TransferJob) GetLookupStatus() (ok bool, err error) {
	ok = tj.lookupDone.Load()
	if ok {
		err = tj.lookupErr
	}
	return
}

// Submit the transfer job to the client for processing
func (tc *TransferClient) Submit(tj *TransferJob) error {
	// Ensure that a tj.Wait() immediately after Submit will always block.
	log.Debugln("Submitting transfer job", tj.uuid.String())
	select {
	case <-tc.ctx.Done():
		return tc.ctx.Err()
	case tc.work <- tj:
		return nil
	}
}

// Check the transfer client
func (tc *TransferClient) CacheInfo(ctx context.Context, remoteUrl *url.URL, options ...TransferOption) (age int, size int64, err error) {
	age = -1

	pelicanURL, err := tc.engine.newPelicanURL(remoteUrl)
	if err != nil {
		err = errors.Wrap(err, "error generating metadata for specified URL")
		return
	}

	var prefObjServers []*url.URL
	token := newTokenGenerator(remoteUrl, nil, false, true)
	if tc.token != "" {
		token.SetToken(tc.token)
	}
	if tc.tokenLocation != "" {
		token.SetTokenLocation(tc.tokenLocation)
	}
	if tc.skipAcquire {
		token.EnableAcquire = !tc.skipAcquire
	}
	for _, option := range options {
		switch option.Ident() {
		case identTransferOptionCaches{}:
			prefObjServers = option.Value().([]*url.URL)
		case identTransferOptionTokenLocation{}:
			token.SetTokenLocation(option.Value().(string))
		case identTransferOptionAcquireToken{}:
			token.EnableAcquire = option.Value().(bool)
		case identTransferOptionToken{}:
			token.SetToken(option.Value().(string))
		}
	}

	ctx, cancel := mergeCancel(tc.ctx, ctx)
	defer cancel()

	dirResp, err := GetDirectorInfoForPath(ctx, remoteUrl.Path, pelicanURL.directorUrl, false, remoteUrl.RawQuery, "")
	if err != nil {
		log.Errorln(err)
		err = errors.Wrapf(err, "failed to get namespace information for remote URL %s", remoteUrl.String())
		return
	}
	token.DirResp = &dirResp

	if dirResp.XPelNsHdr.RequireToken {
		var contents string
		contents, err = token.get()
		if err != nil || contents == "" {
			err = errors.Wrap(err, "failed to get token for cache info query")
			return
		}

		// The director response may change if it's given a token; let's repeat the query.
		if contents != "" {
			dirResp, err = GetDirectorInfoForPath(ctx, remoteUrl.Path, pelicanURL.directorUrl, false, remoteUrl.RawQuery, contents)
			if err != nil {
				log.Errorln(err)
				err = errors.Wrapf(err, "failed to get namespace information for remote URL %s", remoteUrl.String())
				return
			}
			token.DirResp = &dirResp
		}
	} else {
		token = nil
	}

	var sortedServers []*url.URL
	sortedServers, err = generateSortedObjServers(dirResp, prefObjServers)
	if err != nil {
		log.Errorln("Failed to get namespace caches (treated as non-fatal):", err)
		return
	}
	if len(sortedServers) == 0 {
		err = errors.New("No available cache servers detected")
		return
	}
	cacheUrl := *sortedServers[0]
	cacheUrl.Path = remoteUrl.Path

	return objectCached(ctx, &cacheUrl, token, config.GetTransport())
}

// Close the transfer client object
//
// Any subsequent job submissions will cause a panic
func (tc *TransferClient) Close() {
	if !tc.closed {
		log.Debugln("Closing transfer client", tc.id.String())
		close(tc.work)
		tc.closed = true
	}
}

// Shutdown the transfer client
//
// Closes the client and waits for all jobs to exit cleanly.  Returns
// any results that were pending when Shutdown was called
func (tc *TransferClient) Shutdown() (results []TransferResults, err error) {
	tc.Close()
	results = make([]TransferResults, 0)
	resultsChan := tc.Results()
	for {
		select {
		case <-tc.ctx.Done():
			err = tc.ctx.Err()
			return
		case result, ok := <-resultsChan:
			if !ok {
				return
			}
			results = append(results, result)
		}
	}
}

// Return a channel containing the results from the client
func (tc *TransferClient) Results() chan TransferResults {
	tc.setupResults.Do(func() {
		tc.finalResults = make(chan TransferResults)
		go func() {
			defer close(tc.finalResults)
			for {
				select {
				case <-tc.ctx.Done():
					return
				case result, ok := <-tc.results:
					if !ok {
						return
					}
					newResult := *result
					newResult.job = nil
					tc.finalResults <- newResult
				}
			}
		}()
	})
	return tc.finalResults
}

// Cancel a client
//
// When cancelled, all channels and goroutines associated with
// the client will close/exit immediately.
func (tc *TransferClient) Cancel() {
	tc.cancel()
}

// Cancel the transfer job
func (tj *TransferJob) Cancel() {
	tj.cancel()
}

// Get the transfer's ID
func (tj *TransferJob) ID() string {
	return tj.uuid.String()
}

// generateTransferDetails creates the TransferDetails struct with the given remote object server
func generateTransferDetails(remoteOServer string, opts transferDetailsOptions) []transferAttemptDetails {
	details := make([]transferAttemptDetails, 0)

	// Form the URL
	remoteUrl, err := url.Parse(remoteOServer)
	if err != nil {
		log.Errorln("Failed to parse remote object server:", remoteUrl.String(), "error:", err)
		return nil
	}
	if remoteUrl.Scheme == "unix" && remoteUrl.Host != "" {
		remoteUrl.Path = path.Clean("/" + remoteUrl.Host + "/" + remoteUrl.Path)
		remoteUrl.Host = ""
	} else if remoteUrl.Scheme != "unix" && remoteUrl.Host == "" {
		// Assume the cache is just a hostname
		remoteUrl.Host = remoteOServer
		remoteUrl.Path = ""
		remoteUrl.Scheme = ""
		remoteUrl.Opaque = ""
	}
	if opts.NeedsToken {
		if remoteUrl.Scheme != "unix" {
			remoteUrl.Scheme = "https"
		}
		det := transferAttemptDetails{
			Url:        remoteUrl,
			Proxy:      false,
			PackOption: opts.PackOption,
		}
		if remoteUrl.Scheme == "unix" {
			det.UnixSocket = remoteUrl.Path
		}
		// Whether port is specified or not, add a transfer without proxy
		details = append(details, det)
	} else if remoteUrl.Scheme == "" || remoteUrl.Scheme == "http" {
		remoteUrl.Scheme = "http"
		isProxyEnabled := isProxyEnabled()
		details = append(details, transferAttemptDetails{
			Url:        remoteUrl,
			Proxy:      isProxyEnabled,
			PackOption: opts.PackOption,
		})
		if isProxyEnabled && CanDisableProxy() {
			details = append(details, transferAttemptDetails{
				Url:        remoteUrl,
				Proxy:      false,
				PackOption: opts.PackOption,
			})
		}
	} else {
		det := transferAttemptDetails{
			Url:        remoteUrl,
			Proxy:      false,
			PackOption: opts.PackOption,
		}
		if remoteUrl.Scheme == "unix" {
			det.UnixSocket = remoteUrl.Path
		}
		details = append(details, det)
	}

	return details
}

// Generate the unique list of object servers (caches or origins) that will be attempted for a single transfer job and populate this info
// in the slice of transferAttemptDetails structs
func getObjectServersToTry(sortedObjectServers []string, job *TransferJob, oServersToTry int, packOption string) (transfers []transferAttemptDetails) {
	oServersListed := 0
	oServerList := make(map[string]bool)
	oServers := make([]string, 0)

	for _, oServer := range sortedObjectServers {
		if oServersListed == oServersToTry {
			break
		}
		// Handle deduplication of any object servers
		if oServerList[oServer] {
			continue
		} else {
			oServersListed++
			oServers = append(oServers, oServer)
			oServerList[oServer] = true
			td := transferDetailsOptions{
				NeedsToken: job.dirResp.XPelNsHdr.RequireToken,
				PackOption: packOption,
			}
			transfers = append(transfers, generateTransferDetails(oServer, td)...)
		}
	}
	log.Debugln("Trying the object servers:", oServers)
	return transfers
}

// Take a transfer job and produce one or more transfer file requests.
// The transfer file requests are sent to be processed via the engine
func (te *TransferEngine) createTransferFiles(job *clientTransferJob) (err error) {
	// First, create a handler for any panics that occur
	defer func() {
		if r := recover(); r != nil {
			log.Errorln("Panic occurred in createTransferFiles:", r)
			ret := fmt.Sprintf("Unrecoverable error (panic) occurred in createTransferFiles: %v", r)
			err = errors.New(ret)
		}
	}()

	log.Debugln("Processing transfer job for URL", job.job.remoteURL.String())

	packOption := job.job.remoteURL.Query().Get("pack")
	if packOption != "" {
		log.Debugln("Will use unpack option value", packOption)
	}
	remoteUrl := &url.URL{Path: job.job.remoteURL.Path, Scheme: job.job.remoteURL.Scheme}

	var transfers []transferAttemptDetails
	if job.job.xferType == transferTypeUpload { // Uploads use the redirected endpoint directly
		if len(job.job.dirResp.ObjectServers) == 0 {
			err = errors.New("No origins found for upload")
			return
		}
		transfers = append(transfers, transferAttemptDetails{
			Url:        job.job.dirResp.ObjectServers[0],
			PackOption: packOption,
		})
	} else {
		var sortedServers []*url.URL
		sortedServers, err = generateSortedObjServers(job.job.dirResp, job.job.prefObjServers)
		if err != nil {
			log.Errorln("Failed to get namespaced caches (treated as non-fatal):", err)
		}
		var sortedServerStrings []string
		for _, serverUrl := range sortedServers {
			sortedServerStrings = append(sortedServerStrings, serverUrl.String())
		}

		// Make sure we only try as many object servers as we have
		objectServersToTry := ObjectServersToTry
		if objectServersToTry > len(sortedServers) {
			objectServersToTry = len(sortedServers)
		}
		log.Debugf("Trying the first %d object servers", objectServersToTry)
		transfers = getObjectServersToTry(sortedServerStrings, job.job, objectServersToTry, packOption)

		if len(transfers) > 0 {
			log.Traceln("First transfer in list:", transfers[0].Url)
		} else {
			err = errors.New("No transfers possible as no object servers were found")
			return
		}
	}

	if job.job.recursive {
		if job.job.xferType == transferTypeUpload {
			return te.walkDirUpload(job, transfers, te.files, job.job.localPath)
		} else {
			return te.walkDirDownload(job, transfers, te.files, remoteUrl)
		}
	} else if job.job.xferType == transferTypePrestage {
		// For prestage, from day one we handle internally whether it's recursive
		// (as opposed to making the user specify explicitly)
		var statInfo FileInfo
		if statInfo, err = statHttp(remoteUrl, job.job.dirResp, job.job.token); err != nil {
			err = errors.Wrap(err, "failed to stat object to prestage")
			return
		}
		if statInfo.IsCollection {
			return te.walkDirDownload(job, transfers, te.files, remoteUrl)
		}
	}

	job.job.totalXfer += 1
	job.job.activeXfer.Add(1)
	te.files <- &clientTransferFile{
		uuid:  job.uuid,
		jobId: job.job.uuid,
		file: &transferFile{
			ctx:        job.job.ctx,
			callback:   job.job.callback,
			job:        job.job,
			engine:     te,
			remoteURL:  remoteUrl,
			packOption: packOption,
			localPath:  job.job.localPath,
			xferType:   job.job.xferType,
			token:      job.job.token,
			attempts:   transfers,
			project:    job.job.project,
		},
	}

	return
}

// Start a transfer worker in the current goroutine.
// The transfer workers read in transfers to perform on `workChan` and write out
// the results of the transfer attempt on `results`.
func runTransferWorker(ctx context.Context, workChan <-chan *clientTransferFile, results chan<- *clientTransferResults) error {
	for {
		select {
		case <-ctx.Done():
			return ctx.Err()
		case file, ok := <-workChan:
			if !ok {
				// If the transfer engine is cancelled while a shutdown is occurring, the
				// write to the results channel may block.  Hence, we should see if we're
				// cancelled while the write is pending.
				select {
				case <-ctx.Done():
					return ctx.Err()
				case results <- nil:
					return nil
				}
			}
			if file.file.ctx.Err() == context.Canceled {
				results <- &clientTransferResults{
					id: file.uuid,
					results: TransferResults{
						jobId: file.jobId,
						Error: file.file.ctx.Err(),
					},
				}
				break
			}
			if file.file.err != nil {
				results <- &clientTransferResults{
					id: file.uuid,
					results: TransferResults{
						jobId: file.jobId,
						Error: file.file.err,
					},
				}
				break
			}
			var err error
			var transferResults TransferResults
			if file.file.xferType == transferTypeUpload {
				transferResults, err = uploadObject(file.file)
			} else {
				transferResults, err = downloadObject(file.file)
			}
			transferResults.jobId = file.jobId
			transferResults.Scheme = file.file.remoteURL.Scheme
			if err != nil {
				log.Errorf("Error when attempting to transfer object %s for client %s: %v", file.file.remoteURL, file.uuid.String(), err)
				transferResults = newTransferResults(file.file.job)
				transferResults.Scheme = file.file.remoteURL.Scheme
				transferResults.Error = err
			}
			results <- &clientTransferResults{id: file.uuid, results: transferResults}
		}
	}
}

// If there are multiple potential attempts, try to see if we can quickly eliminate some of them
//
// Attempts a HEAD against all the endpoints simultaneously.  Put any that don't respond within
// a second behind those that do respond.
func sortAttempts(ctx context.Context, path string, attempts []transferAttemptDetails, token *tokenGenerator) (size int64, results []transferAttemptDetails) {
	size = -1
	if len(attempts) < 2 {
		results = attempts
		return
	}
	transport := config.GetTransport()
	type checkResults struct {
		idx  int
		size uint64
		age  int
		err  error
	}
	headChan := make(chan checkResults)

	if log.IsLevelEnabled(log.DebugLevel) {
		attemptHosts := make([]string, len(attempts))
		for idx, host := range attempts {
			attemptHosts[idx] = host.Url.Host
		}
		log.Debugln("Will query the following endpoints for availability:", strings.Join(attemptHosts, ", "))
	}

	defer close(headChan)
	ctx, cancel := context.WithTimeout(ctx, time.Second)
	defer cancel()
	for idx, transferEndpoint := range attempts {
		tUrl := *transferEndpoint.Url
		tUrl.Path = path

		go func(idx int, tUrl *url.URL) {
			// If the scheme is unix://, it is a local cache and therefore, we should always try this cache first and skip the HEAD request (since it will fail)
			if tUrl.Scheme == "unix" {
				headChan <- checkResults{idx, 0, -1, nil}
				return
			}

			if age, size, err := objectCached(ctx, tUrl, token, transport); err != nil {
				headChan <- checkResults{idx, 0, -1, err}
				return
			} else {
				headChan <- checkResults{idx, uint64(size), age, err}
			}
		}(idx, &tUrl)
	}
	// 1 -> success.
	// 0 -> pending.
	// -1 -> error.
	finished := make(map[int]int)
	for ctr := 0; ctr != len(attempts); ctr++ {
		result := <-headChan
		if result.err != nil {
			// If an attempt to contact the remote cache failed, log a message (unless we purposely
			// canceled the attempt).
			if !errors.Is(result.err, context.Canceled) && !errors.Is(result.err, context.DeadlineExceeded) {
				log.Debugf("Failure when doing a GET request to see if %s is functioning: %s", attempts[result.idx].Url.String(), result.err.Error())
				finished[result.idx] = -1
			} else if errors.Is(result.err, context.DeadlineExceeded) {
				log.Debugf("Timed out when querying to see if %s is functioning", attempts[result.idx].Url.String())
			}
		} else {
			finished[result.idx] = 1
			if result.age >= 0 {
				attempts[result.idx].CacheAge = time.Duration(result.age) * time.Second
				attempts[result.idx].CacheQuery = true
			}
			if result.idx == 0 && result.err == nil {
				cancel()
				// If the first responds successfully, we want to return immediately instead of giving
				// the other caches time to respond - the result is "good enough".
				// - Any cache with confirmed errors (-1) is sorted to the back.
				// - Any cache which is still pending (0) is kept in place.
				log.Debugf("First available cache (%s) responded; will ignore remaining attempts", attempts[result.idx].Url.Host)
				for ctr := 0; ctr < len(attempts); ctr++ {
					if finished[ctr] != -1 {
						finished[ctr] = 1
					}
				}
			}
			if size <= int64(result.size) {
				size = int64(result.size)
			}
		}
	}
	// Sort all the successful attempts first; use stable sort so the original ordering
	// is preserved if the two entries are both successful or both unsuccessful.
	type sorter struct {
		good    int
		attempt transferAttemptDetails
	}
	tmpResults := make([]sorter, len(attempts))
	for idx, attempt := range attempts {
		tmpResults[idx] = sorter{finished[idx], attempt}
	}
	results = make([]transferAttemptDetails, len(attempts))
	slices.SortStableFunc(tmpResults, func(left sorter, right sorter) int {
		if left.good > right.good {
			return -1
		}
		return 0
	})
	for idx, val := range tmpResults {
		results[idx] = val.attempt
	}
	return
}

// Download the object specified in the transfer to the local filesystem
//
// transferResults contains the summary of the multiple attempts.
// err is set _only_ if the function was unable to attempt a transfer (e.g., unable to
// create the destination directory).
func downloadObject(transfer *transferFile) (transferResults TransferResults, err error) {
	log.Debugln("Downloading object from", transfer.remoteURL, "to", transfer.localPath)

	var downloaded int64
	localPath := transfer.localPath
	if transfer.xferType == transferTypeDownload {
		directory := path.Dir(localPath)
		if err = os.MkdirAll(directory, 0700); err != nil {
			return
		}
	} else {
		localPath = "/dev/null"
	}

	size, attempts := sortAttempts(transfer.job.ctx, transfer.remoteURL.Path, transfer.attempts, transfer.token)

	transferResults = newTransferResults(transfer.job)
	xferErrors := NewTransferErrors()
	success := false
	// transferStartTime is the start time of the last transfer attempt
	// we create a var here and update it in the loop
	var transferStartTime time.Time
	for idx, transferEndpoint := range attempts { // For each transfer attempt (usually 3), try to download via HTTP
		var attempt TransferResult
		attempt.CacheAge = -1
		attempt.Number = idx // Start with 0
		attempt.Endpoint = transferEndpoint.Url.Host
		if transferEndpoint.CacheQuery {
			attempt.CacheAge = transferEndpoint.CacheAge
		}
		// Make a copy of the transfer endpoint URL; otherwise, when we mutate the pointer, other parallel
		// workers might download from the wrong path.
		transferEndpointUrl := *transferEndpoint.Url
		transferEndpointUrl.Path = transfer.remoteURL.Path
		transferEndpoint.Url = &transferEndpointUrl
		fields := log.Fields{
			"url": transferEndpoint.Url.String(),
			"job": transfer.job.ID(),
		}
		ctx := context.WithValue(transfer.ctx, logFields("fields"), fields)
		transferStartTime = time.Now() // Update start time for this attempt
		tokenContents := ""
		if transfer.token != nil {
			tokenContents, _ = transfer.token.get()
		}
		attemptDownloaded, timeToFirstByte, cacheAge, serverVersion, err := downloadHTTP(
			ctx, transfer.engine, transfer.callback, transferEndpoint, localPath, size, tokenContents, transfer.project,
		)
		endTime := time.Now()
		if cacheAge >= 0 {
			attempt.CacheAge = cacheAge
		}
		attempt.TransferEndTime = endTime
		attempt.TransferTime = endTime.Sub(transferStartTime)
		attempt.ServerVersion = serverVersion
		attempt.TransferFileBytes = attemptDownloaded
		attempt.TimeToFirstByte = timeToFirstByte
		downloaded += attemptDownloaded

		if err != nil {
			log.WithFields(fields).Debugln("Failed to download from", transferEndpoint.Url, ":", err)
			var ope *net.OpError
			var cse *ConnectionSetupError
			proxyStr, _ := os.LookupEnv("http_proxy")
			if !transferEndpoint.Proxy {
				proxyStr = ""
			}
			serviceStr := attempt.Endpoint
			if transferEndpointUrl.Scheme == "unix" {
				serviceStr = "local-cache"
			}
			if errors.As(err, &ope) && ope.Op == "proxyconnect" {
				if ope.Addr != nil {
					proxyStr += "(" + ope.Addr.String() + ")"
				}
				attempt.Error = newTransferAttemptError(serviceStr, proxyStr, true, false, err)
			} else if errors.Is(err, syscall.ECONNRESET) || errors.Is(err, syscall.EPIPE) {
				attempt.Error = newTransferAttemptError(serviceStr, proxyStr, false, false, &NetworkResetError{})
			} else if errors.As(err, &cse) {
				if sce, ok := cse.Unwrap().(*StatusCodeError); ok {
					attempt.Error = newTransferAttemptError(serviceStr, proxyStr, false, false, sce)
				} else if ue, ok := cse.Unwrap().(*url.Error); ok {
					httpErr := ue.Unwrap()
					if httpErr.Error() == "net/http: timeout awaiting response headers" {
						attempt.Error = newTransferAttemptError(serviceStr, proxyStr, false, false, &HeaderTimeoutError{})
					} else {
						attempt.Error = newTransferAttemptError(serviceStr, proxyStr, false, false, httpErr)
					}
				} else {
					attempt.Error = newTransferAttemptError(serviceStr, proxyStr, false, false, err)
				}
			} else {
				attempt.Error = newTransferAttemptError(serviceStr, proxyStr, false, false, err)
			}
			xferErrors.AddPastError(attempt.Error, endTime)
		}
		transferResults.Attempts = append(transferResults.Attempts, attempt)

		if err == nil { // Success
			log.WithFields(fields).Debugln("Downloaded bytes:", downloaded)
			success = true
			break
		}
	}
	transferResults.TransferStartTime = transferStartTime
	transferResults.TransferredBytes = downloaded
	if !success {
		transferResults.Error = xferErrors
	}
	return
}

func parseTransferStatus(status string) (int, string) {
	parts := strings.SplitN(status, ": ", 2)
	if len(parts) != 2 {
		return 0, ""
	}

	statusCode, err := strconv.Atoi(strings.TrimSpace(parts[0]))
	if err != nil {
		return 0, ""
	}

	return statusCode, strings.TrimSpace(parts[1])
}

// Perform the actual download of the file
//
// Returns the downloaded size, time to 1st byte downloaded, serverVersion and an error if there is one
func downloadHTTP(ctx context.Context, te *TransferEngine, callback TransferCallbackFunc, transfer transferAttemptDetails, dest string, totalSize int64, token string, project string) (downloaded int64, timeToFirstByte time.Duration, cacheAge time.Duration, serverVersion string, err error) {
	fields, ok := ctx.Value(logFields("fields")).(log.Fields)
	if !ok {
		fields = log.Fields{}
	}
	defer func() {
		if r := recover(); r != nil {
			log.WithFields(fields).Errorln("Panic occurred in downloadHTTP:", r)
			ret := fmt.Sprintf("Unrecoverable error (panic) occurred in downloadHTTP: %v", r)
			err = errors.New(ret)
		}
	}()

	// Negative cache age indicates no Age response header was received
	cacheAge = -1

	lastUpdate := time.Now()
	if callback != nil {
		callback(dest, 0, 0, false)
	}
	defer func() {
		if callback != nil {
			finalSize := int64(0)
			if totalSize >= 0 {
				finalSize = totalSize
			}
			callback(dest, downloaded, finalSize, true)
		}
		if te != nil {
			te.ewmaCtr.Add(int64(time.Since(lastUpdate)))
		}
	}()

	// Create the client, request, and context
	client := grab.NewClient()
	client.UserAgent = getUserAgent(project)
	transport := config.GetTransport()
	if !transfer.Proxy {
		transport.Proxy = nil
	}
	transferUrl := *transfer.Url
	if transfer.Url.Scheme == "unix" {
		transport.Proxy = nil // Proxies make no sense when reading via a Unix socket
		transport = transport.Clone()
		transport.DialContext = func(ctx context.Context, _, _ string) (net.Conn, error) {
			dialer := net.Dialer{}
			return dialer.DialContext(ctx, "unix", transfer.UnixSocket)
		}
		transferUrl.Scheme = "http"
		// The host is ignored since we override the dial function; however, I find it useful
		// in debug messages to see that this went to the local cache.
		transferUrl.Host = "localhost"
	}
	httpClient, ok := client.HTTPClient.(*http.Client)
	if !ok {
		return 0, 0, -1, "", errors.New("Internal error: implementation is not a http.Client type")
	}
	httpClient.Transport = transport
	headerTimeout := transport.ResponseHeaderTimeout
	if headerTimeout > time.Second {
		headerTimeout -= 500 * time.Millisecond
	} else {
		headerTimeout /= 2
	}

	ctx, cancel := context.WithCancel(ctx)
	defer cancel()
	log.WithFields(fields).Debugln("Attempting to download from:", transferUrl.Host)
	log.WithFields(fields).Debugln("Transfer URL String:", transferUrl.String())
	var req *grab.Request
	var unpacker *autoUnpacker
	if transfer.PackOption != "" {
		behavior, err := GetBehavior(transfer.PackOption)
		if err != nil {
			return 0, 0, -1, "", err
		}
		if dest == "." {
			dest, err = os.Getwd()
			if err != nil {
				return 0, 0, -1, "", errors.Wrap(err, "Failed to get current directory for destination")
			}
		}
		unpacker = newAutoUnpacker(dest, behavior)
		if req, err = grab.NewRequestToWriter(unpacker, transferUrl.String()); err != nil {
			return 0, 0, -1, "", errors.Wrap(err, "Failed to create new download request")
		}
	} else if dest == "/dev/null" {
		if req, err = grab.NewRequestToWriter(io.Discard, transferUrl.String()); err != nil {
			return 0, 0, -1, "", errors.Wrap(err, "Failed to create new prestage request")
		}
	} else if req, err = grab.NewRequest(dest, transferUrl.String()); err != nil {
		return 0, 0, -1, "", errors.Wrap(err, "Failed to create new download request")
	}

	rateLimit := param.Client_MaximumDownloadSpeed.GetInt()
	if rateLimit > 0 {
		req.RateLimiter = rate.NewLimiter(rate.Limit(rateLimit), 64*1024)
	}

	if token != "" {
		req.HTTPRequest.Header.Set("Authorization", "Bearer "+token)
	}
	// Set the headers
	req.HTTPRequest.Header.Set("X-Transfer-Status", "true")
	req.HTTPRequest.Header.Set("X-Pelican-Timeout", headerTimeout.Round(time.Millisecond).String())
	if searchJobAd(jobId) != "" {
		req.HTTPRequest.Header.Set("X-Pelican-JobId", searchJobAd(jobId))
	}
	req.HTTPRequest.Header.Set("TE", "trailers")
	req.HTTPRequest.Header.Set("User-Agent", getUserAgent(project))
	req = req.WithContext(ctx)

	// Test the transfer speed every 0.5 seconds
	t := time.NewTicker(500 * time.Millisecond)
	defer t.Stop()

	// Progress ticker
	progressTicker := time.NewTicker(100 * time.Millisecond)
	defer progressTicker.Stop()
	downloadLimit := param.Client_MinimumDownloadSpeed.GetInt()

	// Start the transfer
	log.WithFields(fields).Debugln("Starting the HTTP transfer...")
	downloadStart := time.Now()
	resp := client.Do(req)
	// Check the error real quick
	if resp.IsComplete() {
		if err = resp.Err(); err != nil {
			var sce grab.StatusCodeError
			var cam syscall.Errno
			if errors.Is(err, grab.ErrBadLength) {
				err = fmt.Errorf("local copy of file is larger than remote copy %w", grab.ErrBadLength)
			} else if errors.As(err, &sce) {
				log.WithFields(fields).Debugln("Creating a client status code error")
				sce2 := StatusCodeError(sce)
				err = &sce2
			} else if errors.As(err, &cam) && cam == syscall.ENOMEM {
				// ENOMEM is error from os for unable to allocate memory
				err = &allocateMemoryError{Err: err}
			} else {
				err = &ConnectionSetupError{Err: err}
			}
			log.WithFields(fields).Errorln("Failed to download:", err)
			return
		}
	}
	serverVersion = resp.HTTPResponse.Header.Get("Server")

	if ageStr := resp.HTTPResponse.Header.Get("Age"); ageStr != "" {
		if ageSec, err := strconv.Atoi(ageStr); err == nil {
			cacheAge = time.Duration(ageSec) * time.Second
		} else {
			log.WithFields(fields).Debugf("Server at %s gave unparseable Age header (%s) in response: %s", transfer.Url.Host, ageStr, err.Error())
		}
	}
	if cacheAge == 0 {
		log.WithFields(fields).Debugln("Server at", transfer.Url.Host, "had a cache miss")
	} else if cacheAge > 0 {
		log.WithFields(fields).Debugln("Server at", transfer.Url.Host, "had a cache hit with data age", cacheAge.String())
	}

	// Size of the download
	totalSize = resp.Size()
	// Do a head request for content length if resp.Size is unknown
	if totalSize <= 0 && !resp.IsComplete() {
		headClient := &http.Client{Transport: transport}
		headRequest, _ := http.NewRequest(http.MethodHead, transferUrl.String(), nil)
		if token != "" {
			headRequest.Header.Set("Authorization", "Bearer "+token)
		}
		var headResponse *http.Response
		headResponse, err = headClient.Do(headRequest)
		if err != nil {
			log.WithFields(fields).Errorln("Could not successfully get response for HEAD request")
			err = errors.Wrap(err, "Could not determine the size of the remote object")
			return
		}
		headResponse.Body.Close()
		contentLengthStr := headResponse.Header.Get("Content-Length")
		if contentLengthStr != "" {
			totalSize, err = strconv.ParseInt(contentLengthStr, 10, 64)
			if err != nil {
				log.WithFields(fields).Errorln("problem converting content-length to an int:", err)
				totalSize = 0
			}
		}
	}
	if callback != nil {
		callback(dest, 0, totalSize, false)
	}

	stoppedTransferTimeout := compatToDuration(param.Client_StoppedTransferTimeout.GetDuration(), "Client.StoppedTranferTimeout")
	slowTransferRampupTime := compatToDuration(param.Client_SlowTransferRampupTime.GetDuration(), "Client.SlowTransferRampupTime")
	slowTransferWindow := compatToDuration(param.Client_SlowTransferWindow.GetDuration(), "Client.SlowTransferWindow")
	stoppedTransferDebugLine.Do(func() {
		log.WithFields(fields).Debugf("Stopped transfer timeout is %s; slow transfer ramp-up is %s; slow transfer look-back window is %s",
			stoppedTransferTimeout.String(), slowTransferRampupTime.String(), slowTransferWindow.String())
	})
	startBelowLimit := time.Time{}
	var noProgressStartTime time.Time
	var lastBytesComplete int64
	timeToFirstByteRecorded := false
	// Loop of the download
Loop:
	for {
		if !timeToFirstByteRecorded && resp.BytesComplete() > 1 {
			// Convert to seconds
			timeToFirstByte = time.Since(downloadStart)
			timeToFirstByteRecorded = true
		}
		select {
		case <-progressTicker.C:
			downloaded = resp.BytesComplete()
			currentTime := time.Now()
			if te != nil {
				te.ewmaCtr.Add(int64(currentTime.Sub(lastUpdate)))
			}
			lastUpdate = currentTime
			if callback != nil {
				callback(dest, downloaded, totalSize, false)
			}

		case <-t.C:
			// Check that progress is being made and that it is not too slow
			downloaded = resp.BytesComplete()
			if downloaded == lastBytesComplete {
				if noProgressStartTime.IsZero() {
					noProgressStartTime = time.Now()
				} else if time.Since(noProgressStartTime) > stoppedTransferTimeout {
					err = &StoppedTransferError{
						BytesTransferred: downloaded,
						StoppedTime:      time.Since(noProgressStartTime),
						CacheHit:         cacheAge > 0,
					}
					log.WithFields(fields).Errorln(err.Error())
					return
				}
			} else {
				noProgressStartTime = time.Time{}
			}
			lastBytesComplete = resp.BytesComplete()

			// Check if we are downloading fast enough
			limit := float64(downloadLimit)
			var concurrency float64 = 1
			if te != nil {
				concurrency = float64(te.ewmaVal.Load()) / float64(ewmaInterval)
			}
			if concurrency > 1 {
				limit /= concurrency
			}
			if resp.BytesPerSecond() < limit {
				// Give the download `slowTransferRampupTime` (default 120) seconds to start
				if resp.Duration() < slowTransferRampupTime {
					continue
				} else if startBelowLimit.IsZero() {
					warning := []byte("Warning! Downloading too slow...\n")
					status, err := getProgressContainer().Write(warning)
					if err != nil {
						log.WithFields(fields).Errorln("Problem displaying slow message", err, status)
						continue
					}
					startBelowLimit = time.Now()
					continue
				} else if time.Since(startBelowLimit) < slowTransferWindow {
					// If the download is below the threshold for less than `SlowTransferWindow` (default 30) seconds, continue
					continue
				}
				// The download is below the threshold for more than `SlowTransferWindow` seconds, cancel the download
				cancel()

				log.WithFields(fields).Errorf("Cancelled: Download speed of %s/s is below the limit of %s/s", ByteCountSI(int64(resp.BytesPerSecond())), ByteCountSI(int64(downloadLimit)))

				err = &SlowTransferError{
					BytesTransferred: resp.BytesComplete(),
					BytesPerSecond:   int64(resp.BytesPerSecond()),
					Duration:         resp.Duration(),
					BytesTotal:       totalSize,
					CacheAge:         cacheAge,
				}
				err = error_codes.NewTransfer_SlowTransferError(err)
				return

			} else {
				// The download is fast enough, reset the startBelowLimit
				startBelowLimit = time.Time{}
			}

		case <-resp.Done:
			downloaded = resp.BytesComplete()
			break Loop
		}
	}
	err = resp.Err()
	if err != nil {
		// Connection errors
		if errors.Is(err, syscall.ECONNREFUSED) ||
			errors.Is(err, syscall.ECONNRESET) ||
			errors.Is(err, syscall.ECONNABORTED) {
			err = &ConnectionSetupError{URL: resp.Request.URL().String()}
			return
		}
		log.WithFields(fields).Debugln("Got error from HTTP download", err)
		return
	} else {
		// Check the trailers for any error information
		trailer := resp.HTTPResponse.Trailer
		if errorStatus := trailer.Get("X-Transfer-Status"); errorStatus != "" {
			statusCode, statusText := parseTransferStatus(errorStatus)
			if statusCode != 200 {
				log.WithFields(fields).Debugln("Got error from file transfer")
				err = errors.New("transfer error: " + statusText)
				return
			}
		}
	}
	// Valid responses include 200 and 206.  The latter occurs if the download was resumed after a
	// prior attempt.
	if resp.HTTPResponse.StatusCode != 200 && resp.HTTPResponse.StatusCode != 206 {
		log.WithFields(fields).Debugln("Got failure status code:", resp.HTTPResponse.StatusCode)
		return 0, 0, -1, serverVersion, &HttpErrResp{resp.HTTPResponse.StatusCode, fmt.Sprintf("Request failed (HTTP status %d): %s",
			resp.HTTPResponse.StatusCode, resp.Err().Error())}
	}

	if unpacker != nil {
		unpacker.Close()
		if err = unpacker.Error(); err != nil {
			return
		}
	}

	log.WithFields(fields).Debugln("HTTP Transfer was successful")
	return
}

type Sizer interface {
	Size() int64
	BytesComplete() int64
}

type ConstantSizer struct {
	size int64
	read atomic.Int64
}

func (cs *ConstantSizer) Size() int64 {
	return cs.size
}

func (cs *ConstantSizer) BytesComplete() int64 {
	return cs.read.Load()
}

// ProgressReader wraps the io.Reader to get progress
// Adapted from https://stackoverflow.com/questions/26050380/go-tracking-post-request-progress
type ProgressReader struct {
	reader io.ReadCloser
	sizer  Sizer
	closed chan bool
}

// Read implements the common read function for io.Reader
func (pr *ProgressReader) Read(p []byte) (n int, err error) {
	n, err = pr.reader.Read(p)
	if cs, ok := pr.sizer.(*ConstantSizer); ok {
		cs.read.Add(int64(n))
	}
	return n, err
}

// Close implments the close function of io.Closer
func (pr *ProgressReader) Close() error {
	err := pr.reader.Close()
	// Also, send the closed channel a message
	pr.closed <- true
	return err
}

func (pr *ProgressReader) BytesComplete() int64 {
	return pr.sizer.BytesComplete()
}

func (pr *ProgressReader) Size() int64 {
	return pr.sizer.Size()
}

// Upload a single object to the origin
func uploadObject(transfer *transferFile) (transferResult TransferResults, err error) {
	log.Debugln("Uploading file to destination", transfer.remoteURL)
	xferErrors := NewTransferErrors()
	transferResult.job = transfer.job

	var sizer Sizer = &ConstantSizer{size: 0}
	var uploaded int64 = 0
	if transfer.callback != nil {
		transfer.callback(transfer.localPath, 0, sizer.Size(), false)
		defer func() {
			transfer.callback(transfer.localPath, uploaded, sizer.Size(), true)
		}()
	}

	var attempt TransferResult
	// Stat the file to get the size (for progress bar)
	fileInfo, err := os.Stat(transfer.localPath)
	transferResult.Scheme = transfer.remoteURL.Scheme
	if err != nil {
		log.Errorln("Error checking local file ", transfer.localPath, ":", err)
		transferResult.Error = err
		return transferResult, err
	}

	var ioreader io.ReadCloser
	nonZeroSize := true
	pack := transfer.packOption
	if pack != "" {
		if !fileInfo.IsDir() {
			err = errors.Errorf("Upload with pack=%v only works when input (%v) is a directory", pack, transfer.localPath)
			transferResult.Error = err
			return transferResult, err
		}
		behavior, err := GetBehavior(pack)
		if err != nil {
			transferResult.Error = err
			return transferResult, err
		}
		if behavior == autoBehavior {
			behavior = defaultBehavior
		}
		ap := newAutoPacker(transfer.localPath, behavior)
		ioreader = ap
		sizer = ap
	} else {
		// Try opening the file to send
		file, err := os.Open(transfer.localPath)
		if err != nil {
			log.Errorln("Error opening local file:", err)
			transferResult.Error = err
			return transferResult, err
		}
		ioreader = file
		sizer = &ConstantSizer{size: fileInfo.Size()}
		nonZeroSize = fileInfo.Size() > 0
	}
	if transfer.callback != nil {
		transfer.callback(transfer.localPath, 0, sizer.Size(), false)
	}

	// Parse the writeback host as a URL
	writebackhostUrl := transfer.attempts[0].Url

	dest := &url.URL{
		Host:   writebackhostUrl.Host,
		Scheme: "https",
		Path:   transfer.remoteURL.Path,
	}
	attempt.Endpoint = dest.Host
	// Create the wrapped reader and send it to the request
	closed := make(chan bool, 1)
	errorChan := make(chan error, 1)
	responseChan := make(chan *http.Response)
	reader := &ProgressReader{ioreader, sizer, closed}
	putContext, cancel := context.WithCancel(transfer.ctx)
	transferStartTime := time.Now()
	defer cancel()
	log.Debugln("Full destination URL:", dest.String())
	var request *http.Request
	// For files that are 0 length, we need to send a PUT request with an nil body
	if nonZeroSize {
		request, err = http.NewRequestWithContext(putContext, http.MethodPut, dest.String(), reader)
	} else {
		request, err = http.NewRequestWithContext(putContext, http.MethodPut, dest.String(), http.NoBody)
	}
	if err != nil {
		log.Errorln("Error creating request:", err)
		transferResult.Error = err
		return transferResult, err
	}
	// Set the authorization header as well as other headers
	if transfer.token != nil {
		if tokenContents, err := transfer.token.get(); tokenContents != "" && err == nil {
			request.Header.Set("Authorization", "Bearer "+tokenContents)
		}
	}
	request.Header.Set("User-Agent", getUserAgent(transfer.project))
	if searchJobAd(jobId) != "" {
		request.Header.Set("X-Pelican-JobId", searchJobAd(jobId))
	}
	var lastKnownWritten int64
	uploadStart := time.Now()

	go runPut(request, responseChan, errorChan)
	var lastError error = nil

	tickerDuration := 100 * time.Millisecond
	stoppedTransferTimeout := compatToDuration(param.Client_StoppedTransferTimeout.GetDuration(), "Client.StoppedTransferTimeout")
	lastProgress := uploadStart
	progressTicker := time.NewTicker(tickerDuration)
	firstByteRecorded := false
	defer progressTicker.Stop()

	// Do the select on a ticker, and the writeChan
Loop:
	for {
		if !firstByteRecorded && reader.BytesComplete() > 1 {
			// Convert to seconds
			attempt.TimeToFirstByte = time.Since(uploadStart)
			firstByteRecorded = true
		}
		select {
		case <-progressTicker.C:
			uploaded = reader.BytesComplete()
			if transfer.callback != nil {
				transfer.callback(transfer.localPath, uploaded, sizer.Size(), false)
			}
			// Check to see if we are making progress

			timeSinceLastProgress := time.Since(lastProgress)
			if lastKnownWritten < uploaded {
				// We have made progress!
				lastKnownWritten = uploaded
				lastProgress = time.Now()
			} else if timeSinceLastProgress > stoppedTransferTimeout {

				log.Errorln("No progress made in last", timeSinceLastProgress.Round(time.Millisecond).String(), "in upload")
				lastError = &StoppedTransferError{
					BytesTransferred: uploaded,
					StoppedTime:      timeSinceLastProgress,
					Upload:           true,
				}
				// No progress has been made in the last 1 second
				break Loop
			}

		case <-closed:
			// The file has been closed, we're done here
			log.Debugln("File closed")
		case response := <-responseChan:
			attempt.ServerVersion = response.Header.Get("Server")
			if response.StatusCode != 200 {
				log.Errorln("Got failure status code:", response.StatusCode)
				lastError = &HttpErrResp{response.StatusCode, fmt.Sprintf("Request failed (HTTP status %d)",
					response.StatusCode)}
				break Loop
			}
			break Loop

		case err := <-errorChan:
			log.Errorln("Unexpected error when performing upload:", err)
			var ue *url.Error
			if errors.As(err, &ue) {
				err = ue.Unwrap()
				if err.Error() == "net/http: timeout awaiting response headers" {
					err = &HeaderTimeoutError{}
				}
			}
			if errors.Is(err, syscall.ECONNRESET) || errors.Is(err, syscall.EPIPE) {
				err = &NetworkResetError{}
			}
			lastError = err
			break Loop

		}
	}

	transferEndTime := time.Now()
	uploaded = reader.BytesComplete()
	transferResult.TransferredBytes = uploaded
	attempt.TransferFileBytes = uploaded
	if lastError != nil {
		xferErrors.AddPastError(newTransferAttemptError(dest.Host, "", false, true, lastError), transferEndTime)
		transferResult.Error = xferErrors
		attempt.Error = lastError
	} else {
		log.Debugf("Successful upload of %d bytes", uploaded)
	}
	// Add our attempt fields
	attempt.TransferEndTime = transferEndTime
	attempt.TransferTime = transferEndTime.Sub(transferStartTime)
	transferResult.Attempts = append(transferResult.Attempts, attempt)
	// Note: the top-level `err` (second return value) is only for cases where no
	// transfers were attempted.  If we got here, it must be nil.
	return transferResult, nil
}

// Actually perform the HTTP PUT request to the server.
//
// This is executed in a separate goroutine to allow periodic progress callbacks
// to be created within the main goroutine.
func runPut(request *http.Request, responseChan chan<- *http.Response, errorChan chan<- error) {
	var UploadClient = &http.Client{Transport: config.GetTransport()}
	client := UploadClient
	dump, _ := httputil.DumpRequestOut(request, false)
	log.Debugf("Dumping request: %s", dump)
	response, err := client.Do(request)
	if err != nil {
		if !errors.Is(err, context.Canceled) {
			log.Errorln("Error with PUT:", err)
		}
		errorChan <- err
		close(errorChan)
		return
	}
	dump, _ = httputil.DumpResponse(response, true)
	log.Debugf("Dumping response: %s", dump)
	if response.StatusCode != 200 {
		log.Errorln("Error status code:", response.Status)
		log.Debugln("From the server:")
		textResponse, err := io.ReadAll(response.Body)
		if err != nil {
			log.Errorln("Error reading response from server:", err)
			responseChan <- response
			return
		}
		log.Debugln(string(textResponse))
	}
	responseChan <- response

}

// This helper function creates a web dav client to walkDavDir's. Used for recursive downloads and lists
func createWebDavClient(collectionsUrl *url.URL, token *tokenGenerator, project string) (client *gowebdav.Client) {
	auth := &bearerAuth{token: token}
	client = gowebdav.NewAuthClient(collectionsUrl.String(), auth)
	client.SetHeader("User-Agent", getUserAgent(project))
	transport := config.GetTransport()
	client.SetTransport(transport)
	return
}

// Determine whether to skip a prestage based on whether an object is at a cache
func skipPrestage(object string, job *TransferJob) bool {
	var cache url.URL
	if len(job.dirResp.ObjectServers) > 0 {
		cache = *job.dirResp.ObjectServers[0]
	} else if len(job.prefObjServers) > 0 {
		cache = *job.prefObjServers[0]
	} else {
		log.Errorln("Cannot skip prestage if no cache is specified!")
	}

	cache.Path = object
	if age, _, err := objectCached(job.ctx, &cache, job.token, config.GetTransport()); err == nil {
		return age >= 0
	} else {
		log.Warningln("Failed to check cache status of object", cache.String(), "so assuming it needs prestaging:", err)
		return false
	}
}

// Depending on the synchronization policy, decide if a object download should be skipped
func skipDownload(syncLevel SyncLevel, remoteInfo fs.FileInfo, localPath string) bool {
	if syncLevel == SyncNone {
		return false
	}
	localInfo, err := os.Stat(localPath)
	if err != nil {
		return false
	}
	switch syncLevel {
	case SyncExist:
		return true
	case SyncSize:
		return localInfo.Size() == remoteInfo.Size()
	}
	return false
}

// Depending on the synchronization policy, decide if the upload should be skipped
func skipUpload(job *TransferJob, localPath string, remoteUrl *pelican_url.PelicanURL) bool {
	if job.syncLevel == SyncNone {
		return false
	}

	localInfo, err := os.Stat(localPath)
	if err != nil {
		return false
	}

	remoteInfo, err := statHttp(remoteUrl, job.dirResp, job.token)
	if err != nil {
		return false
	}

	switch job.syncLevel {
	case SyncExist:
		return true
	case SyncSize:
		return localInfo.Size() == remoteInfo.Size
	}
	return false
}

// Walk a remote collection in a WebDAV server, emitting the files discovered
func (te *TransferEngine) walkDirDownload(job *clientTransferJob, transfers []transferAttemptDetails, files chan *clientTransferFile, url *url.URL) error {
	// Create the client to walk the filesystem
	collUrl := job.job.dirResp.XPelNsHdr.CollectionsUrl
	if collUrl == nil {
		return errors.New("Collections URL not found in director response")
	}
	log.Debugln("Trying collections URL: ", collUrl.String())

	client := createWebDavClient(collUrl, job.job.token, job.job.project)
	return te.walkDirDownloadHelper(job, transfers, files, url.Path, client)
}

// Helper function for the `walkDirDownload`.
//
// Recursively walks through the remote server collection, emitting transfer files
// for the engine to process.
func (te *TransferEngine) walkDirDownloadHelper(job *clientTransferJob, transfers []transferAttemptDetails, files chan *clientTransferFile, remotePath string, client *gowebdav.Client) error {
	// Check for cancelation since the client does not respect the context
	if err := job.job.ctx.Err(); err != nil {
		return err
	}
	infos, err := client.ReadDir(remotePath)
	if err != nil {
		return errors.Wrap(err, "failed to read remote collection")
	}
	localBase := strings.TrimPrefix(remotePath, job.job.remoteURL.Path)
	for _, info := range infos {
		newPath := remotePath + "/" + info.Name()
		if info.IsDir() {
			err := te.walkDirDownloadHelper(job, transfers, files, newPath, client)
			if err != nil {
				return err
			}
		} else if job.job.xferType == transferTypePrestage && skipPrestage(newPath, job.job) {
			log.Infoln("Skipping prestage of object", newPath, "as it already is at the cache")
		} else if localPath := path.Join(job.job.localPath, localBase, info.Name()); job.job.xferType == transferTypeDownload && skipDownload(job.job.syncLevel, info, localPath) {
			log.Infoln("Skipping download of object", newPath, "as it already exists at", localPath)
		} else {
			job.job.activeXfer.Add(1)
			select {
			case <-job.job.ctx.Done():
				return job.job.ctx.Err()
			case files <- &clientTransferFile{
				uuid:  job.uuid,
				jobId: job.job.uuid,
				file: &transferFile{
					ctx:        job.job.ctx,
					callback:   job.job.callback,
					job:        job.job,
					engine:     te,
					remoteURL:  &url.URL{Path: newPath},
					packOption: transfers[0].PackOption,
					localPath:  localPath,
					xferType:   job.job.xferType,
					token:      job.job.token,
					attempts:   transfers,
				},
			}:
				job.job.totalXfer += 1
			}
		}
	}
	return nil
}

// Helper function for walkDirUpload; not to be called directly
func (te *TransferEngine) walkDirUpload(job *clientTransferJob, transfers []transferAttemptDetails, files chan *clientTransferFile, localPath string) error {
	if job.job.ctx.Err() != nil {
		return job.job.ctx.Err()
	}

	// Get our list of directory entries
	infos, err := os.ReadDir(localPath)
	if err != nil {
		return err
	}

	for _, info := range infos {
		newPath := localPath + "/" + info.Name()
		remoteUrl, err := pelican_url.Parse(job.job.remoteURL.String(), nil, nil)
		if err != nil {
			return err
		}
		remoteUrl.Path = path.Join(remoteUrl.Path, strings.TrimPrefix(newPath, job.job.localPath))

		if info.IsDir() {
			// Recursively call this function to create any nested dir's as well as list their files
			err := te.walkDirUpload(job, transfers, files, newPath)
			if err != nil {
				return err
			}
		} else if skipUpload(job.job, newPath, remoteUrl) {
			log.Infoln("Skipping upload of object", remoteUrl.Path, "as it already exists at the destination")
		} else if info.Type().IsRegular() {
			job.job.activeXfer.Add(1)
			select {
			case <-job.job.ctx.Done():
				return job.job.ctx.Err()
			case files <- &clientTransferFile{
				uuid:  job.uuid,
				jobId: job.job.uuid,
				file: &transferFile{
					ctx:        job.job.ctx,
					callback:   job.job.callback,
					job:        job.job,
					engine:     te,
					remoteURL:  &url.URL{Path: remoteUrl.Path},
					packOption: transfers[0].PackOption,
					localPath:  newPath,
					xferType:   job.job.xferType,
					token:      job.job.token,
					attempts:   transfers,
				},
			}:
				job.job.totalXfer += 1
			}
		}
	}
	return err
}

// This function performs the ls command by walking through the specified collections and printing the contents of the files
func listHttp(remoteUrl *pelican_url.PelicanURL, dirResp server_structs.DirectorResponse, token *tokenGenerator) (fileInfos []FileInfo, err error) {
	// Get our collection listing host
	collectionsUrl := dirResp.XPelNsHdr.CollectionsUrl
	if collectionsUrl == nil {
		err = errors.New("namespace does not provide a collections URL for listing")
		return
	}
	log.Debugln("Collections URL: ", collectionsUrl.String())

	project := searchJobAd(projectName)
	client := createWebDavClient(collectionsUrl, token, project)
	remotePath := remoteUrl.Path

	infos, err := client.ReadDir(remotePath)
	if err != nil {
		// Check if we got a 404:
		if gowebdav.IsErrNotFound(err) {
			return nil, errors.New("404: object not found")
		} else if gowebdav.IsErrCode(err, http.StatusInternalServerError) {
			// If we get an error code 500 (internal server error), we should check if the user is trying to ls on a file
			info, err := client.Stat(remotePath)
			if err != nil {
				return nil, errors.Wrap(err, "failed to stat remote path")
			}
			// If the path leads to a file and not a collection, just add the filename
			if !info.IsDir() {
				// NOTE: we implement our own FileInfo here because the one we get back from stat() does not have a .name field for some reason
				file := FileInfo{
					Name:         remotePath,
					Size:         info.Size(),
					ModTime:      info.ModTime(),
					IsCollection: false,
				}
				fileInfos = append(fileInfos, file)
				return fileInfos, nil
			}
		} else if gowebdav.IsErrCode(err, http.StatusMethodNotAllowed) {
			// We replace the error from gowebdav with our own because gowebdav returns: "ReadDir /prefix/different-path/: 405" which is not very user friendly
			return nil, errors.Errorf("405: object listings are not supported by the discovered origin")
		}
		// Otherwise, a different error occurred and we should return it
		return nil, errors.Wrap(err, "failed to read remote collection")
	}

	for _, info := range infos {
		jPath, _ := url.JoinPath(remotePath, info.Name())
		// Create a FileInfo for the file and append it to the slice
		file := FileInfo{
			Name:         jPath,
			Size:         info.Size(),
			ModTime:      info.ModTime(),
			IsCollection: info.IsDir(),
		}
		fileInfos = append(fileInfos, file)
	}
	return fileInfos, nil
}

// Invoke a stat request against a remote URL that accepts WebDAV protocol,
// using the provided namespace information
//
// If a "dirlist host" is given, then that is used for the namespace info.
// Otherwise, the first three caches are queried simultaneously.
// For any of the queries, if the attempt with the proxy fails, a second attempt
// is made without.
func statHttp(dest *pelican_url.PelicanURL, dirResp server_structs.DirectorResponse, token *tokenGenerator) (info FileInfo, err error) {
	statHosts := make([]url.URL, 0, 3)
	collectionsUrl := dirResp.XPelNsHdr.CollectionsUrl

	if collectionsUrl != nil {
		endpoint := collectionsUrl
		statHosts = append(statHosts, *endpoint)
	} else if len(dirResp.ObjectServers) > 0 {
		for idx, oServer := range dirResp.ObjectServers {
			if idx > 2 {
				break
			}
			oServer.Path = ""
			statHosts = append(statHosts, *oServer)
		}
	}
	type statResults struct {
		info FileInfo
		err  error
	}
	resultsChan := make(chan statResults)
	transport := config.GetTransport()
	auth := &bearerAuth{token: token}

	for _, statUrl := range statHosts {
		client := gowebdav.NewAuthClient(statUrl.String(), auth)
		destCopy := *(dest.GetRawUrl())
		destCopy.Host = statUrl.Host
		destCopy.Scheme = statUrl.Scheme

		go func(endpoint *url.URL) {
			canDisableProxy := CanDisableProxy()
			disableProxy := !isProxyEnabled()

			var info FileInfo
			for {
				if disableProxy {
					log.Debugln("Performing request (without proxy)", endpoint.String())
					transport.Proxy = nil
				} else {
					log.Debugln("Performing request", endpoint.String())
				}
				client.SetTransport(transport)

				fsinfo, err := client.Stat(endpoint.Path)
				if err == nil {
					info = FileInfo{
						Name:         endpoint.Path,
						Size:         fsinfo.Size(),
						IsCollection: fsinfo.IsDir(),
						ModTime:      fsinfo.ModTime(),
					}
					break
				} else if gowebdav.IsErrCode(err, http.StatusMethodNotAllowed) {
					err = errors.Wrapf(err, "Stat request not allowed for object at endpoint %s", endpoint.String())
					resultsChan <- statResults{FileInfo{}, err}
					return
				} else if gowebdav.IsErrNotFound(err) {
					err = errors.Wrapf(err, "object %s not found at the endpoint %s", dest.String(), endpoint.String())
					resultsChan <- statResults{FileInfo{}, err}
					return
				}

				// If we have a proxy error, we can try again without the proxy
				if urle, ok := err.(*url.Error); canDisableProxy && !disableProxy && ok && urle.Unwrap() != nil {
					if ope, ok := urle.Unwrap().(*net.OpError); ok && ope.Op == "proxyconnect" {
						log.Warnln("Failed to connect to proxy; will retry without:", ope)
						disableProxy = true
						continue
					}
				}
				log.Errorln("Failed to get HTTP response:", err)
				resultsChan <- statResults{FileInfo{}, err}
				return
			}

			resultsChan <- statResults{FileInfo{
				Name:         endpoint.Path,
				Size:         info.Size,
				IsCollection: info.IsCollection,
				ModTime:      info.ModTime,
			}, nil}

		}(&destCopy)
	}
	success := false
	for ctr := 0; ctr < len(statHosts); ctr++ {
		result := <-resultsChan
		if result.err == nil {
			if !success {
				success = true
				info = result.info
			}
		} else if err == nil && result.err != context.Canceled {
			err = result.err
		}
	}
	if success {
		err = nil
	}
	return
}

// Check if a given URL is present at the first cache in the director response
//
// Note that xrootd returns an `Age` header for GETs but only a `Content-Length`
// header for HEADs.  If `Content-Range` is found, we will use that header; if not,
// we will issue two commands.
func objectCached(ctx context.Context, objectUrl *url.URL, token *tokenGenerator, transport http.RoundTripper) (age int, size int64, err error) {

	age = -1

	headClient := &http.Client{Transport: transport}
	headRequest, err := http.NewRequestWithContext(ctx, http.MethodGet, objectUrl.String(), nil)
	if err != nil {
		return
	}
	headRequest.Header.Set("Range", "0-0")
	if token != nil {
		if tokenContents, err := token.get(); err == nil && tokenContents != "" {
			headRequest.Header.Set("Authorization", "Bearer "+tokenContents)
		}
	}
	var headResponse *http.Response
	headResponse, err = headClient.Do(headRequest)
	if err != nil {
		return
	}
	// Allow response body to fail to read; we are only interested in the headers
	// of the response, not the contents.
	if _, err := io.Copy(io.Discard, headResponse.Body); err != nil {
		log.Warningln("Failure when reading the one-byte-response body:", err)
	}
	headResponse.Body.Close()
	gotContentRange := false
	if headResponse.StatusCode <= 300 {
		if contentRangeStr := headResponse.Header.Get("Content-Range"); contentRangeStr != "" {
			if after, found := strings.CutPrefix(contentRangeStr, "bytes 0-0/"); found {
				if afterParsed, err := strconv.Atoi(after); err == nil {
					size = int64(afterParsed)
					gotContentRange = true
				} else {
					log.Warningf("Ignoring invalid content range value (%s) due to parsing error: %s", after, err.Error())
				}
			} else {
				log.Debugln("Unexpected value found in Content-Range header:", contentRangeStr)
			}
		}
		ageStr := headResponse.Header.Get("Age")
		if ageStr != "" {
			if ageParsed, err := strconv.Atoi(ageStr); err != nil {
				log.Warningf("Ignoring invalid age value (%s) due to parsing error: %s", headRequest.Header.Get("Age"), err.Error())
			} else {
				age = ageParsed
			}
		}
	} else {
		err = &HttpErrResp{
			Code: headResponse.StatusCode,
			Err:  fmt.Sprintf("GET \"%s\" resulted in status code %d", objectUrl, headResponse.StatusCode),
		}
	}
	// Early return -- all the info we wanted was in the GET response.
	if gotContentRange {
		return
	}

	headRequest, err = http.NewRequestWithContext(ctx, http.MethodHead, objectUrl.String(), nil)
	if err != nil {
		return
	}
	if token != nil {
		if tokenContents, err := token.get(); err == nil && tokenContents != "" {
			headRequest.Header.Set("Authorization", "Bearer "+tokenContents)
		}
	}

	headResponse, err = headClient.Do(headRequest)
	if err != nil {
		return
	}
	if headResponse.StatusCode <= 300 {
		contentLengthStr := headResponse.Header.Get("Content-Length")
		if contentLengthStr != "" {
			size, err = strconv.ParseInt(contentLengthStr, 10, 64)
			if err != nil {
				err = errors.Wrap(err, "problem converting Content-Length in response to an int")
				log.Errorln(err.Error())

			}
		}
	} else {
		err = &HttpErrResp{
			Code: headResponse.StatusCode,
			Err:  fmt.Sprintf("HEAD \"%s\" resulted in status code %d", objectUrl, headResponse.StatusCode),
		}
	}
	return
}

// This function searches the condor job ad for a specific classad and returns the value of that classad
func searchJobAd(classad classAd) string {

	// Look for the condor job ad file
	condorJobAd, isPresent := os.LookupEnv("_CONDOR_JOB_AD")
	var filename string
	if isPresent {
		filename = condorJobAd
	} else if _, err := os.Stat(".job.ad"); err == nil {
		filename = ".job.ad"
	} else {
		return ""
	}

	b, err := os.ReadFile(filename)
	if err != nil {
		log.Warningln("Can not read .job.ad file", err)
	}

	switch classad {
	// The regex sections of the code below come partially from:
	// https://stackoverflow.com/questions/28574609/how-to-apply-regexp-to-content-in-file-go
	case projectName:
		// Get all matches from file
		// Note: This appears to be invalid regex but is the only thing that appears to work. This way it successfully finds our matches
		classadRegex, e := regexp.Compile(`^*\s*(ProjectName)\s=\s"*(.*)"*`)
		if e != nil {
			log.Fatal(e)
		}

		matches := classadRegex.FindAll(b, -1)
		for _, match := range matches {
			matchString := strings.TrimSpace(string(match))
			if strings.HasPrefix(matchString, "ProjectName") {
				matchParts := strings.Split(strings.TrimSpace(matchString), "=")

				if len(matchParts) == 2 { // just confirm we get 2 parts of the string
					matchValue := strings.TrimSpace(matchParts[1])
					matchValue = strings.Trim(matchValue, "\"") //trim any "" around the match if present
					return matchValue
				}
			}
		}
	case jobId:
		// Get all matches from file
		// Note: This appears to be invalid regex but is the only thing that appears to work. This way it successfully finds our matches
		classadRegex, e := regexp.Compile(`^*\s*(GlobalJobId)\s=\s"*(.*)"*`)
		if e != nil {
			log.Fatal(e)
		}

		matches := classadRegex.FindAll(b, -1)
		for _, match := range matches {
			matchString := strings.TrimSpace(string(match))
			if strings.HasPrefix(matchString, "GlobalJobId") {
				matchParts := strings.Split(strings.TrimSpace(matchString), "=")

				if len(matchParts) == 2 { // just confirm we get 2 parts of the string
					matchValue := strings.TrimSpace(matchParts[1])
					matchValue = strings.Trim(matchValue, "\"") //trim any "" around the match if present
					return matchValue
				}
			}
		}
	default:
		log.Errorln("Invalid classad requested")
		return ""
	}

	return ""
}<|MERGE_RESOLUTION|>--- conflicted
+++ resolved
@@ -72,16 +72,13 @@
 
 	classAd string
 
-<<<<<<< HEAD
 	cacheItem struct {
-		url pelicanUrl
+		url pelican_url.PelicanURL
 		err error
 	}
 
 	transferType int
 
-=======
->>>>>>> eeb07000
 	// Error type for when the transfer started to return data then completely stopped
 	StoppedTransferError struct {
 		BytesTransferred int64
@@ -1138,13 +1135,13 @@
 	// See if we have a projectName defined
 	project := searchJobAd(projectName)
 
-	pelicanURL, err := tc.engine.newPelicanURL(remoteUrl)
+	pelicanURL, err := ParseRemoteAsPUrl(ctx, remoteUrl.String())
 	if err != nil {
 		err = errors.Wrap(err, "error generating metadata for specified url")
 		return
 	}
 
-	copyUrl := *remoteUrl // Make a copy of the input URL to avoid concurrent issues.
+	copyUrl := *pelicanURL // Make a copy of the input URL to avoid concurrent issues.
 	tj = &TransferJob{
 		prefObjServers: tc.prefObjServers,
 		remoteURL:      &copyUrl,
@@ -1182,8 +1179,8 @@
 		}
 	}
 
-	tj.directorUrl = pelicanURL.directorUrl
-	dirResp, err := GetDirectorInfoForPath(tj.ctx, remoteUrl.Path, pelicanURL.directorUrl, false, remoteUrl.RawQuery, "")
+	tj.directorUrl = pelicanURL.FedInfo.DirectorEndpoint
+	dirResp, err := GetDirectorInfoForPath(tj.ctx, pelicanURL, false, "")
 	if err != nil {
 		log.Errorln(err)
 		err = errors.Wrapf(err, "failed to get namespace information for remote URL %s", remoteUrl.String())
@@ -1201,7 +1198,7 @@
 
 		// The director response may change if it's given a token; let's repeat the query.
 		if contents != "" {
-			dirResp, err = GetDirectorInfoForPath(tj.ctx, remoteUrl.Path, pelicanURL.directorUrl, false, remoteUrl.RawQuery, contents)
+			dirResp, err = GetDirectorInfoForPath(tj.ctx, pelicanURL, false, contents)
 			if err != nil {
 				log.Errorln(err)
 				err = errors.Wrapf(err, "failed to get namespace information for remote URL %s", remoteUrl.String())
@@ -1245,14 +1242,14 @@
 func (tc *TransferClient) CacheInfo(ctx context.Context, remoteUrl *url.URL, options ...TransferOption) (age int, size int64, err error) {
 	age = -1
 
-	pelicanURL, err := tc.engine.newPelicanURL(remoteUrl)
+	pelicanURL, err := ParseRemoteAsPUrl(ctx, remoteUrl.String())
 	if err != nil {
 		err = errors.Wrap(err, "error generating metadata for specified URL")
 		return
 	}
 
 	var prefObjServers []*url.URL
-	token := newTokenGenerator(remoteUrl, nil, false, true)
+	token := newTokenGenerator(pelicanURL, nil, false, true)
 	if tc.token != "" {
 		token.SetToken(tc.token)
 	}
@@ -1278,7 +1275,7 @@
 	ctx, cancel := mergeCancel(tc.ctx, ctx)
 	defer cancel()
 
-	dirResp, err := GetDirectorInfoForPath(ctx, remoteUrl.Path, pelicanURL.directorUrl, false, remoteUrl.RawQuery, "")
+	dirResp, err := GetDirectorInfoForPath(ctx, pelicanURL, false, "")
 	if err != nil {
 		log.Errorln(err)
 		err = errors.Wrapf(err, "failed to get namespace information for remote URL %s", remoteUrl.String())
@@ -1296,7 +1293,7 @@
 
 		// The director response may change if it's given a token; let's repeat the query.
 		if contents != "" {
-			dirResp, err = GetDirectorInfoForPath(ctx, remoteUrl.Path, pelicanURL.directorUrl, false, remoteUrl.RawQuery, contents)
+			dirResp, err = GetDirectorInfoForPath(ctx, pelicanURL, false, contents)
 			if err != nil {
 				log.Errorln(err)
 				err = errors.Wrapf(err, "failed to get namespace information for remote URL %s", remoteUrl.String())
@@ -1559,7 +1556,12 @@
 		// For prestage, from day one we handle internally whether it's recursive
 		// (as opposed to making the user specify explicitly)
 		var statInfo FileInfo
-		if statInfo, err = statHttp(remoteUrl, job.job.dirResp, job.job.token); err != nil {
+		var pelicanUrl *pelican_url.PelicanURL
+		pelicanUrl, err = pelican_url.Parse(remoteUrl.String(), nil, nil)
+		if err != nil {
+			return
+		}
+		if statInfo, err = statHttp(pelicanUrl, job.job.dirResp, job.job.token); err != nil {
 			err = errors.Wrap(err, "failed to stat object to prestage")
 			return
 		}
