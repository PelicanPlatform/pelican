--- conflicted
+++ resolved
@@ -110,13 +110,8 @@
 		return err
 	}
 
-<<<<<<< HEAD
 	for _, export := range originExports {
-		if err := server_ui.RegisterNamespaceWithRetry(ctx, egrp, export.FederationPrefix); err != nil {
-=======
-	for _, export := range *originExports {
 		if err := launcher_utils.RegisterNamespaceWithRetry(ctx, egrp, export.FederationPrefix); err != nil {
->>>>>>> 4332dbde
 			return err
 		}
 	}
